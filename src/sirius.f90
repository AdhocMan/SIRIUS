--- conflicted
+++ resolved
@@ -3,7 +3,7 @@
     use, intrinsic :: ISO_C_BINDING
 
     interface
-        
+
         subroutine sirius_initialize(call_mpi_init)&
             &bind(C, name="sirius_initialize")
             use, intrinsic :: ISO_C_BINDING
@@ -1001,23 +1001,13 @@
             integer,                 intent(in)  :: flg
         end subroutine
 
-<<<<<<< HEAD
-        subroutine sirius_add_atom_type_chi(atom_type, l, jchi, num_points, chi, oc)&
-            &bind(C, name="sirius_add_atom_type_chi")
-            character,         target, dimension(*), intent(in)  :: atom_type
-            integer,                                 intent(in)  :: l
-            REAL(8),                                 intent(in)  :: jchi
-            integer,                                 intent(in)  :: num_points
-            real(8),                                 intent(in)  :: chi
-            real(8),                                 intent(in)  :: oc
-=======
-        subroutine sirius_add_atom_type_ps_atomic_wf(atom_type, l, chi, num_points)&
+        subroutine sirius_add_atom_type_ps_atomic_wf(atom_type, l, chi, occ, num_points)&
             &bind(C, name="sirius_add_atom_type_ps_atomic_wf")
             character,         target, dimension(*), intent(in)  :: atom_type
             integer,                                 intent(in)  :: l
             real(8),                                 intent(in)  :: chi
-            integer,                                 intent(in)  :: num_points
->>>>>>> 820ded2b
+            real(8),                                 intent(in)  :: occ
+           integer,                                 intent(in)  :: num_points
         end subroutine
 
         subroutine sirius_set_esm(enable_esm, esm_bc)&
@@ -1223,9 +1213,9 @@
                 type(C_PTR), value, intent(in) :: spin_orbit
             end subroutine
         end interface
-        
+
         label_ptr = C_LOC(label(1))
-        
+
         fname_ptr = C_NULL_PTR
         if (present(fname)) fname_ptr = C_LOC(fname)
 
@@ -1242,7 +1232,7 @@
         if (present(spin_orbit)) spin_orbit_ptr = C_LOC(spin_orbit)
 
         call sirius_add_atom_type_aux(label_ptr, fname_ptr, symbol_ptr, zn_ptr, mass_ptr, spin_orbit_ptr)
-                          
+
     end subroutine
 
     subroutine sirius_add_atom(label, pos, vfield)
