// Copyright (c) 2013-2017 Anton Kozhevnikov, Thomas Schulthess
// All rights reserved.
//
// Redistribution and use in source and binary forms, with or without modification, are permitted provided that
// the following conditions are met:
//
// 1. Redistributions of source code must retain the above copyright notice, this list of conditions and the
//    following disclaimer.
// 2. Redistributions in binary form must reproduce the above copyright notice, this list of conditions
//    and the following disclaimer in the documentation and/or other materials provided with the distribution.
//
// THIS SOFTWARE IS PROVIDED BY THE COPYRIGHT HOLDERS AND CONTRIBUTORS "AS IS" AND ANY EXPRESS OR IMPLIED
// WARRANTIES, INCLUDING, BUT NOT LIMITED TO, THE IMPLIED WARRANTIES OF MERCHANTABILITY AND FITNESS FOR A
// PARTICULAR PURPOSE ARE DISCLAIMED. IN NO EVENT SHALL THE COPYRIGHT HOLDER OR CONTRIBUTORS BE LIABLE FOR
// ANY DIRECT, INDIRECT, INCIDENTAL, SPECIAL, EXEMPLARY, OR CONSEQUENTIAL DAMAGES (INCLUDING, BUT NOT LIMITED TO,
// PROCUREMENT OF SUBSTITUTE GOODS OR SERVICES; LOSS OF USE, DATA, OR PROFITS; OR BUSINESS INTERRUPTION) HOWEVER
// CAUSED AND ON ANY THEORY OF LIABILITY, WHETHER IN CONTRACT, STRICT LIABILITY, OR TORT (INCLUDING NEGLIGENCE OR
// OTHERWISE) ARISING IN ANY WAY OUT OF THE USE OF THIS SOFTWARE, EVEN IF ADVISED OF THE POSSIBILITY OF SUCH DAMAGE.

/** \file radial_integrals.h
 *
 *  \brief Representation of various radial integrals.
 */

#ifndef __RADIAL_INTEGRALS_H__
#define __RADIAL_INTEGRALS_H__

#include "Unit_cell/unit_cell.h"
#include "sbessel.h"

namespace sirius {

/// Base class for all kinds of radial integrals.
template <int N>
class Radial_integrals_base
{
  protected:
    /// Unit cell.
    Unit_cell const& unit_cell_;

    /// Linear grid of q-points on which the interpolation of radial integrals is done.
    Radial_grid<double> grid_q_;

    /// Split index of q-points.
    splindex<block> spl_q_;

    /// Array with integrals.
    mdarray<Spline<double>, N> values_;

  public:
    /// Constructor.
    Radial_integrals_base(Unit_cell const& unit_cell__, double qmax__, int np__)
        : unit_cell_(unit_cell__)
    {
        grid_q_ = Radial_grid_lin<double>(static_cast<int>(np__ * qmax__), 0, qmax__);
        spl_q_  = splindex<block>(grid_q_.num_points(), unit_cell_.comm().size(), unit_cell_.comm().rank());
    }

    /// Get starting index iq and delta dq for the q-point on the linear grid.
    /** The following condition is satisfied: q = grid_q[iq] + dq */
    inline std::pair<int, double> iqdq(double q__) const
    {
        std::pair<int, double> result;
        /* find index of q-point */
        result.first = static_cast<int>((grid_q_.num_points() - 1) * q__ / grid_q_.last());
        /* delta q = q - q_i */
        result.second = q__ - grid_q_[result.first];
        return std::move(result);
    }

    template <typename... Args>
    inline double value(Args... args, double q__) const
    {
        auto idx = iqdq(q__);
        return values_(args...)(idx.first, idx.second);
    }

    inline int nq() const
    {
        return grid_q_.num_points();
    }
};

/// Radial integrals of the atomic centered orbitals. It is used in
/// initialize_subspace and in the hubbard correction

class Radial_integrals_atomic_wf : public Radial_integrals_base<2>
{
  private:
    //std::vector<std::vector<int>> angular_momentum;
    //std::vector<std::vector<double>> total_angular_momentum;

    void generate()
    {
        PROFILE("sirius::Radial_integrals|atomic_centered_wfc");

        /* spherical Bessel functions jl(qx) */
        mdarray<Spherical_Bessel_functions, 1> jl(nq());
        //angular_momentum.clear();
        //total_angular_momentum.clear();

        //angular_momentum.resize(unit_cell_.num_atom_types());
        //total_angular_momentum.resize(unit_cell_.num_atom_types());

        for (int iat = 0; iat < unit_cell_.num_atom_types(); iat++) {

            auto& atom_type = unit_cell_.atom_type(iat);

            int nwf = atom_type.num_ps_atomic_wf();
            if (!nwf) {
                continue;
            }

            /* create jl(qx) */

            #pragma omp parallel for
            for (int iq = 0; iq < nq(); iq++) {
<<<<<<< HEAD
                jl(iq) = Spherical_Bessel_functions(5, atom_type.radial_grid(), grid_q_[iq]);
=======
                jl(iq) = Spherical_Bessel_functions(atom_type.lmax_ps_atomic_wf(), atom_type.radial_grid(), grid_q_[iq]);
>>>>>>> 820ded2b
            }

            //angular_momentum[iat].clear();
            //angular_momentum[iat].resize(nwf);
            //total_angular_momentum[iat].clear();
            //total_angular_momentum[iat].resize(nwf);


            /* loop over all pseudo wave-functions */
            for (int i = 0; i < nwf; i++) {
                values_(i, iat) = Spline<double>(grid_q_);
                auto& wf = atom_type.ps_atomic_wf(i);
                int l = wf.first;

                double norm = inner(wf.second, wf.second, 0);

                #pragma omp parallel for
                for (int iq = 0; iq < nq(); iq++) {
                    values_(i, iat)(iq) = sirius::inner(jl(iq)[l], wf.second, 1) / std::sqrt(norm);
                }

                values_(i, iat).interpolate();
                //angular_momentum[iat][i] = l;
                //if (atom_type.pp_desc().total_angular_momentum_wfs.size()) {
                //    // will need it for Hubbard + so
                //    total_angular_momentum[iat][i] = atom_type.pp_desc().total_angular_momentum_wfs[i];
                //}
            }
        }
    }

  public:
    Radial_integrals_atomic_wf(Unit_cell const& unit_cell__, double qmax__, int np__)
        : Radial_integrals_base<2>(unit_cell__, qmax__, np__)
    {
        int no_max{0};
        for (int iat = 0; iat < unit_cell__.num_atom_types(); iat++) {
            no_max = std::max(no_max, unit_cell__.atom_type(iat).num_ps_atomic_wf());
        }

        values_ = mdarray<Spline<double>, 2>(no_max, unit_cell_.num_atom_types());

        generate();
    }

    /// retrieve a given orbital from an atom type
    inline Spline<double> const& values(int iwf__, int iat__) const
    {
        return values_(iwf__, iat__);
    }

    /// Get all values for a given atom type and q-point.
    inline mdarray<double, 1> values(int iat__, double q__) const
    {
        auto idx        = iqdq(q__);
        auto& atom_type = unit_cell_.atom_type(iat__);
        mdarray<double, 1> val(atom_type.num_ps_atomic_wf());
        for (int i = 0; i < atom_type.num_ps_atomic_wf(); i++) {
            val(i) = values_(i, iat__)(idx.first, idx.second);
        }
        return std::move(val);
    }
};

/// Radial integrals of the augmentation operator.
template <bool jl_deriv>
class Radial_integrals_aug : public Radial_integrals_base<3>
{
  private:
    void generate()
    {
        PROFILE("sirius::Radial_integrals|aug");

        /* interpolate <j_{l_n}(q*x) | Q_{xi,xi'}^{l}(x) > with splines */
        for (int iat = 0; iat < unit_cell_.num_atom_types(); iat++) {
            auto& atom_type = unit_cell_.atom_type(iat);

            if (!atom_type.augment()) {
                continue;
            }

            /* number of radial beta-functions */
            int nbrf = atom_type.mt_radial_basis_size();
            /* maximum l of beta-projectors */
            int lmax_beta = atom_type.indexr().lmax();

            for (int l = 0; l <= 2 * lmax_beta; l++) {
                for (int idx = 0; idx < nbrf * (nbrf + 1) / 2; idx++) {
                    values_(idx, l, iat) = Spline<double>(grid_q_);
                }
            }

            #pragma omp parallel for
            for (int iq_loc = 0; iq_loc < spl_q_.local_size(); iq_loc++) {
                int iq = spl_q_[iq_loc];

                Spherical_Bessel_functions jl(2 * lmax_beta, atom_type.radial_grid(), grid_q_[iq]);

                for (int l3 = 0; l3 <= 2 * lmax_beta; l3++) {
                    for (int idxrf2 = 0; idxrf2 < nbrf; idxrf2++) {
                        int l2 = atom_type.indexr(idxrf2).l;
                        for (int idxrf1 = 0; idxrf1 <= idxrf2; idxrf1++) {
                            int l1 = atom_type.indexr(idxrf1).l;

                            int idx = idxrf2 * (idxrf2 + 1) / 2 + idxrf1;

                            if (l3 >= std::abs(l1 - l2) && l3 <= (l1 + l2) && (l1 + l2 + l3) % 2 == 0) {
                                if (jl_deriv) {
                                    auto s = jl.deriv_q(l3);
                                    values_(idx, l3, iat)(iq) =
                                        sirius::inner(s, atom_type.q_radial_function(idxrf1, idxrf2, l3), 0);
                                } else {
                                    values_(idx, l3, iat)(iq) =
                                        sirius::inner(jl[l3], atom_type.q_radial_function(idxrf1, idxrf2, l3), 0);
                                }
                            }
                        }
                    }
                }
            }
            for (int l = 0; l <= 2 * lmax_beta; l++) {
                for (int idx = 0; idx < nbrf * (nbrf + 1) / 2; idx++) {
                    unit_cell_.comm().allgather(&values_(idx, l, iat)(0), spl_q_.global_offset(), spl_q_.local_size());
                }
            }

            #pragma omp parallel for
            for (int l = 0; l <= 2 * lmax_beta; l++) {
                for (int idx = 0; idx < nbrf * (nbrf + 1) / 2; idx++) {
                    values_(idx, l, iat).interpolate();
                }
            }
        }
    }

  public:
    Radial_integrals_aug(Unit_cell const& unit_cell__, double qmax__, int np__)
        : Radial_integrals_base<3>(unit_cell__, qmax__, np__)
    {
        int nmax = unit_cell_.max_mt_radial_basis_size();
        int lmax = unit_cell_.lmax();

        values_ = mdarray<Spline<double>, 3>(nmax * (nmax + 1) / 2, 2 * lmax + 1, unit_cell_.num_atom_types());

        generate();
    }

    inline mdarray<double, 2> values(int iat__, double q__) const
    {
        auto idx = iqdq(q__);

        auto& atom_type = unit_cell_.atom_type(iat__);
        int lmax        = atom_type.indexr().lmax();
        int nbrf        = atom_type.mt_radial_basis_size();

        mdarray<double, 2> val(nbrf * (nbrf + 1) / 2, 2 * lmax + 1);
        for (int l = 0; l <= 2 * lmax; l++) {
            for (int i = 0; i < nbrf * (nbrf + 1) / 2; i++) {
                val(i, l) = values_(i, l, iat__)(idx.first, idx.second);
            }
        }
        return std::move(val);
    }
};

class Radial_integrals_rho_pseudo : public Radial_integrals_base<1>
{
  private:
    void generate()
    {
        PROFILE("sirius::Radial_integrals|rho_pseudo");

        for (int iat = 0; iat < unit_cell_.num_atom_types(); iat++) {
            auto& atom_type = unit_cell_.atom_type(iat);

            if (atom_type.ps_total_charge_density().empty()) {
                continue;
            }

            values_(iat) = Spline<double>(grid_q_);

            Spline<double> rho(atom_type.radial_grid(), atom_type.ps_total_charge_density());

            #pragma omp parallel for
            for (int iq_loc = 0; iq_loc < spl_q_.local_size(); iq_loc++) {
                int iq = spl_q_[iq_loc];
                Spherical_Bessel_functions jl(0, atom_type.radial_grid(), grid_q_[iq]);

                values_(iat)(iq) = sirius::inner(jl[0], rho, 0, atom_type.num_mt_points()) / fourpi;
            }
            unit_cell_.comm().allgather(&values_(iat)(0), spl_q_.global_offset(), spl_q_.local_size());
            values_(iat).interpolate();
        }
    }

  public:
    Radial_integrals_rho_pseudo(Unit_cell const& unit_cell__, double qmax__, int np__)
        : Radial_integrals_base<1>(unit_cell__, qmax__, np__)
    {
        values_ = mdarray<Spline<double>, 1>(unit_cell_.num_atom_types());
        generate();
    }
};

template <bool jl_deriv>
class Radial_integrals_rho_core_pseudo : public Radial_integrals_base<1>
{
  private:
    void generate()
    {
        PROFILE("sirius::Radial_integrals|rho_core_pseudo");

        for (int iat = 0; iat < unit_cell_.num_atom_types(); iat++) {
            auto& atom_type = unit_cell_.atom_type(iat);
            
            if (atom_type.ps_core_charge_density().empty()) {
                continue;
            }

            values_(iat) = Spline<double>(grid_q_);

            Spline<double> ps_core(atom_type.radial_grid(), atom_type.ps_core_charge_density());

            #pragma omp parallel for
            for (int iq_loc = 0; iq_loc < spl_q_.local_size(); iq_loc++) {
                int iq = spl_q_[iq_loc];
                Spherical_Bessel_functions jl(0, atom_type.radial_grid(), grid_q_[iq]);

                if (jl_deriv) {
                    auto s           = jl.deriv_q(0);
                    values_(iat)(iq) = sirius::inner(s, ps_core, 2, atom_type.num_mt_points());
                } else {
                    values_(iat)(iq) = sirius::inner(jl[0], ps_core, 2, atom_type.num_mt_points());
                }
            }
            unit_cell_.comm().allgather(&values_(iat)(0), spl_q_.global_offset(), spl_q_.local_size());
            values_(iat).interpolate();
        }
    }

  public:
    Radial_integrals_rho_core_pseudo(Unit_cell const& unit_cell__, double qmax__, int np__)
        : Radial_integrals_base<1>(unit_cell__, qmax__, np__)
    {
        values_ = mdarray<Spline<double>, 1>(unit_cell_.num_atom_types());
        generate();
    }
};

template <bool jl_deriv>
class Radial_integrals_beta : public Radial_integrals_base<2>
{
  private:
    void generate()
    {
        PROFILE("sirius::Radial_integrals|beta");

        for (int iat = 0; iat < unit_cell_.num_atom_types(); iat++) {
            auto& atom_type = unit_cell_.atom_type(iat);
            int nrb = atom_type.num_beta_radial_functions();

            if (!nrb) {
                continue;
            }

            for (int idxrf = 0; idxrf < nrb; idxrf++) {
                values_(idxrf, iat) = Spline<double>(grid_q_);
            }

            #pragma omp parallel for
            for (int iq_loc = 0; iq_loc < spl_q_.local_size(); iq_loc++) {
                int iq = spl_q_[iq_loc];
                Spherical_Bessel_functions jl(unit_cell_.lmax(), atom_type.radial_grid(), grid_q_[iq]);
                for (int idxrf = 0; idxrf < nrb; idxrf++) {
                    int l  = atom_type.indexr(idxrf).l;
                    /* compute \int j_l(q * r) beta_l(r) r^2 dr or \int d (j_l(q*r) / dq) beta_l(r) r^2  */
                    /* remeber that beta(r) are defined as miltiplied by r */
                    if (jl_deriv) {
                        auto s  = jl.deriv_q(l);
                        values_(idxrf, iat)(iq) = sirius::inner(s, atom_type.beta_radial_function(idxrf), 1);
                    } else {
                        values_(idxrf, iat)(iq) = sirius::inner(jl[l], atom_type.beta_radial_function(idxrf), 1);
                    }
                }
            }

            for (int idxrf = 0; idxrf < nrb; idxrf++) {
                unit_cell_.comm().allgather(&values_(idxrf, iat)(0), spl_q_.global_offset(), spl_q_.local_size());
                values_(idxrf, iat).interpolate();
            }
        }
    }

  public:
    Radial_integrals_beta(Unit_cell const& unit_cell__, double qmax__, int np__)
        : Radial_integrals_base<2>(unit_cell__, qmax__, np__)
    {
        /* create space for <j_l(qr)|beta> or <d j_l(qr) / dq|beta> radial integrals */
        values_ = mdarray<Spline<double>, 2>(unit_cell_.max_mt_radial_basis_size(), unit_cell_.num_atom_types());
        generate();
    }

    /// Get all values for a given atom type and q-point.
    inline mdarray<double, 1> values(int iat__, double q__) const
    {
        auto idx        = iqdq(q__);
        auto& atom_type = unit_cell_.atom_type(iat__);
        mdarray<double, 1> val(atom_type.mt_radial_basis_size());
        for (int i = 0; i < atom_type.mt_radial_basis_size(); i++) {
            val(i) = values_(i, iat__)(idx.first, idx.second);
        }
        return std::move(val);
    }
};

class Radial_integrals_beta_jl : public Radial_integrals_base<3>
{
  private:
    int lmax_;

    void generate()
    {
        PROFILE("sirius::Radial_integrals|beta_jl");

        for (int iat = 0; iat < unit_cell_.num_atom_types(); iat++) {
            auto& atom_type = unit_cell_.atom_type(iat);
            int nrb = atom_type.num_beta_radial_functions();

            if (!nrb) {
                continue;
            }

            for (int idxrf = 0; idxrf < nrb; idxrf++) {
                for (int l = 0; l <= lmax_; l++) {
                    values_(idxrf, l, iat) = Spline<double>(grid_q_);
                }
            }

            #pragma omp parallel for
            for (int iq = 0; iq < grid_q_.num_points(); iq++) {
                Spherical_Bessel_functions jl(lmax_, atom_type.radial_grid(), grid_q_[iq]);
                for (int idxrf = 0; idxrf < nrb; idxrf++) {
                    //int nr = atom_type.pp_desc().num_beta_radial_points[idxrf];
                    for (int l = 0; l <= lmax_; l++) {
                        /* compute \int j_{l'}(q * r) beta_l(r) r^2 * r * dr */
                        /* remeber that beta(r) are defined as miltiplied by r */
                        values_(idxrf, l, iat)(iq) = sirius::inner(jl[l], atom_type.beta_radial_function(idxrf), 2);
                    }
                }
            }

            #pragma omp parallel for
            for (int idxrf = 0; idxrf < nrb; idxrf++) {
                for (int l = 0; l <= lmax_; l++) {
                    values_(idxrf, l, iat).interpolate();
                }
            }
        }
    }

  public:
    Radial_integrals_beta_jl(Unit_cell const& unit_cell__, double qmax__, int np__)
        : Radial_integrals_base<3>(unit_cell__, qmax__, np__)
    {
        lmax_ = unit_cell__.lmax() + 2;
        /* create space for <j_l(qr)|beta> radial integrals */
        values_ =
            mdarray<Spline<double>, 3>(unit_cell_.max_mt_radial_basis_size(), lmax_ + 1, unit_cell_.num_atom_types());
        generate();
    }
};

/// Radial integrals for the step function of the LAPW method.
/** Radial integrals have the following expression:
 *  \f[
 *      \Theta(\alpha, G) = \int_{0}^{R_{\alpha}} \frac{\sin(Gr)}{Gr} r^2 dr =
 *          \left\{ \begin{array}{ll} \displaystyle R_{\alpha}^3 / 3 & G=0 \\
 *          \Big( \sin(GR_{\alpha}) - GR_{\alpha}\cos(GR_{\alpha}) \Big) / G^3 & G \ne 0 \end{array} \right.
 *  \f]
 */
//class Radial_integrals_theta : public Radial_integrals_base<1>
//{
//  private:
//    void generate()
//    {
//        PROFILE("sirius::Radial_integrals|theta");
//
//        for (int iat = 0; iat < unit_cell_.num_atom_types(); iat++) {
//            auto& atom_type = unit_cell_.atom_type(iat);
//            auto R          = atom_type.mt_radius();
//            values_(iat)    = Spline<double>(grid_q_);
//
//            #pragma omp parallel for
//            for (int iq = 0; iq < grid_q_.num_points(); iq++) {
//                if (iq == 0) {
//                    values_(iat)[iq] = std::pow(R, 3) / 3.0;
//                } else {
//                    double g         = grid_q_[iq];
//                    values_(iat)[iq] = (std::sin(g * R) - g * R * std::cos(g * R)) / std::pow(g, 3);
//                }
//            }
//            values_(iat).interpolate();
//        }
//    }
//
//  public:
//    Radial_integrals_theta(Unit_cell const& unit_cell__, double qmax__, int np__)
//        : Radial_integrals_base<1>(unit_cell__, qmax__, np__)
//    {
//        values_ = mdarray<Spline<double>, 1>(unit_cell_.num_atom_types());
//        generate();
//    }
//};

template <bool jl_deriv>
class Radial_integrals_vloc : public Radial_integrals_base<1>
{
  private:
    void generate()
    {
        PROFILE("sirius::Radial_integrals|vloc");

        for (int iat = 0; iat < unit_cell_.num_atom_types(); iat++) {
            auto& atom_type = unit_cell_.atom_type(iat);

            if (atom_type.local_potential().empty()) {
                continue;
            }

            values_(iat) = Spline<double>(grid_q_);

            auto& vloc = atom_type.local_potential();

            int np = atom_type.radial_grid().index_of(10);
            if (np == -1) {
                np = atom_type.num_mt_points();
            }
            auto rg = atom_type.radial_grid().segment(np);

            #pragma omp parallel for
            for (int iq_loc = 0; iq_loc < spl_q_.local_size(); iq_loc++) {
                int iq = spl_q_[iq_loc];
                Spline<double> s(rg);
                double g = grid_q_[iq];

                if (jl_deriv) { /* integral with derivative of j0(q*r) over q */
                    for (int ir = 0; ir < rg.num_points(); ir++) {
                        double x = rg[ir];
                        s(ir)    = (x * vloc[ir] + atom_type.zn() * gsl_sf_erf(x)) *
                                   (std::sin(g * x) - g * x * std::cos(g * x));
                    }
                } else {           /* integral with j0(q*r) */
                    if (iq == 0) { /* q=0 case */
                        if (unit_cell_.parameters().parameters_input().enable_esm_ &&
                            unit_cell_.parameters().parameters_input().esm_bc_ != "pbc") {
                            for (int ir = 0; ir < rg.num_points(); ir++) {
                                double x = rg[ir];
                                s(ir)    = (x * vloc[ir] + atom_type.zn() * gsl_sf_erf(x)) * x;
                            }
                        } else {
                            for (int ir = 0; ir < rg.num_points(); ir++) {
                                double x = rg[ir];
                                s(ir)    = (x * vloc[ir] + atom_type.zn()) * x;
                            }
                        }
                    } else {
                        for (int ir = 0; ir < rg.num_points(); ir++) {
                            double x = rg[ir];
                            s(ir)    = (x * vloc[ir] + atom_type.zn() * gsl_sf_erf(x)) * std::sin(g * x);
                        }
                    }
                }
                values_(iat)(iq) = s.interpolate().integrate(0);
            }
            unit_cell_.comm().allgather(&values_(iat)(0), spl_q_.global_offset(), spl_q_.local_size());
            values_(iat).interpolate();
        }
    }

  public:
    Radial_integrals_vloc(Unit_cell const& unit_cell__, double qmax__, int np__)
        : Radial_integrals_base<1>(unit_cell__, qmax__, np__)
    {
        values_ = mdarray<Spline<double>, 1>(unit_cell_.num_atom_types());
        generate();
    }

    inline double value(int iat__, double q__) const
    {
        auto idx = iqdq(q__);
        if (std::abs(q__) < 1e-12) {
            if (jl_deriv) {
                return 0;
            } else {
                return values_(iat__)(0);
            }
        } else {
            auto& atom_type = unit_cell_.atom_type(iat__);
            auto q2         = std::pow(q__, 2);
            if (jl_deriv) {
                if (!unit_cell_.parameters().parameters_input().enable_esm_ ||
                    unit_cell_.parameters().parameters_input().esm_bc_ == "pbc") {
                    return values_(iat__)(idx.first, idx.second) / q2 / q__ -
                           atom_type.zn() * std::exp(-q2 / 4) * (4 + q2) / 2 / q2 / q2;
                } else {
                    return values_(iat__)(idx.first, idx.second) / q2 / q__;
                }
            } else {
                if (!unit_cell_.parameters().parameters_input().enable_esm_ ||
                    unit_cell_.parameters().parameters_input().esm_bc_ == "pbc") {
                    return values_(iat__)(idx.first, idx.second) / q__ - atom_type.zn() * std::exp(-q2 / 4) / q2;
                } else {
                    return values_(iat__)(idx.first, idx.second) / q__;
                }
            }
        }
    }
};

class Radial_integrals_rho_free_atom : public Radial_integrals_base<1>
{
  private:
    void generate()
    {
        PROFILE("sirius::Radial_integrals|rho_free_atom");

        for (int iat = 0; iat < unit_cell_.num_atom_types(); iat++) {
            auto& atom_type = unit_cell_.atom_type(iat);
            values_(iat)    = Spline<double>(grid_q_);

            #pragma omp parallel for
            for (int iq = 0; iq < grid_q_.num_points(); iq++) {
                double g = grid_q_[iq];
                Spline<double> s(unit_cell_.atom_type(iat).free_atom_radial_grid());
                if (iq == 0) {
                    for (int ir = 0; ir < s.num_points(); ir++) {
                        s(ir) = atom_type.free_atom_density(ir);
                    }
                    values_(iat)(iq) = s.interpolate().integrate(2);
                } else {
                    for (int ir = 0; ir < s.num_points(); ir++) {
                        s(ir) = atom_type.free_atom_density(ir) * std::sin(g * atom_type.free_atom_radial_grid(ir)) / g;
                    }
                    values_(iat)(iq) = s.interpolate().integrate(1);
                }
            }
            values_(iat).interpolate();
        }
    }

  public:
    Radial_integrals_rho_free_atom(Unit_cell const& unit_cell__, double qmax__, int np__)
        : Radial_integrals_base<1>(unit_cell__, qmax__, np__)
    {
        values_ = mdarray<Spline<double>, 1>(unit_cell_.num_atom_types());
        generate();
    }
};

} // namespace sirius

#endif // __RADIAL_INTEGRALS_H__<|MERGE_RESOLUTION|>--- conflicted
+++ resolved
@@ -115,11 +115,7 @@
 
             #pragma omp parallel for
             for (int iq = 0; iq < nq(); iq++) {
-<<<<<<< HEAD
-                jl(iq) = Spherical_Bessel_functions(5, atom_type.radial_grid(), grid_q_[iq]);
-=======
                 jl(iq) = Spherical_Bessel_functions(atom_type.lmax_ps_atomic_wf(), atom_type.radial_grid(), grid_q_[iq]);
->>>>>>> 820ded2b
             }
 
             //angular_momentum[iat].clear();
@@ -132,9 +128,9 @@
             for (int i = 0; i < nwf; i++) {
                 values_(i, iat) = Spline<double>(grid_q_);
                 auto& wf = atom_type.ps_atomic_wf(i);
-                int l = wf.first;
-
-                double norm = inner(wf.second, wf.second, 0);
+                const int l = std::abs(wf.first);
+
+                const double norm = inner(wf.second, wf.second, 0);
 
                 #pragma omp parallel for
                 for (int iq = 0; iq < nq(); iq++) {
@@ -334,7 +330,7 @@
 
         for (int iat = 0; iat < unit_cell_.num_atom_types(); iat++) {
             auto& atom_type = unit_cell_.atom_type(iat);
-            
+
             if (atom_type.ps_core_charge_density().empty()) {
                 continue;
             }
