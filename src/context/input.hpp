// Copyright (c) 2013-2017 Anton Kozhevnikov, Thomas Schulthess
// All rights reserved.
//
// Redistribution and use in source and binary forms, with or without modification, are permitted provided that
// the following conditions are met:
//
// 1. Redistributions of source code must retain the above copyright notice, this list of conditions and the
//    following disclaimer.
// 2. Redistributions in binary form must reproduce the above copyright notice, this list of conditions
//    and the following disclaimer in the documentation and/or other materials provided with the distribution.
//
// THIS SOFTWARE IS PROVIDED BY THE COPYRIGHT HOLDERS AND CONTRIBUTORS "AS IS" AND ANY EXPRESS OR IMPLIED
// WARRANTIES, INCLUDING, BUT NOT LIMITED TO, THE IMPLIED WARRANTIES OF MERCHANTABILITY AND FITNESS FOR A
// PARTICULAR PURPOSE ARE DISCLAIMED. IN NO EVENT SHALL THE COPYRIGHT HOLDER OR CONTRIBUTORS BE LIABLE FOR
// ANY DIRECT, INDIRECT, INCIDENTAL, SPECIAL, EXEMPLARY, OR CONSEQUENTIAL DAMAGES (INCLUDING, BUT NOT LIMITED TO,
// PROCUREMENT OF SUBSTITUTE GOODS OR SERVICES; LOSS OF USE, DATA, OR PROFITS; OR BUSINESS INTERRUPTION) HOWEVER
// CAUSED AND ON ANY THEORY OF LIABILITY, WHETHER IN CONTRACT, STRICT LIABILITY, OR TORT (INCLUDING NEGLIGENCE OR
// OTHERWISE) ARISING IN ANY WAY OUT OF THE USE OF THIS SOFTWARE, EVEN IF ADVISED OF THE POSSIBILITY OF SUCH DAMAGE.

/** \file input.hpp
 *
 *  \brief Contains input parameters structures.
 *
 *  \todo Some of the parameters belong to SCF ground state mini-app. Mini-app should parse this values itself.
 *  \todo parse atomic coordinates and magnetic field separtely, not as 6D vector.
 */

#ifndef __INPUT_HPP__
#define __INPUT_HPP__

#include <list>
#include "constants.hpp"
#include "SDDK/geometry3d.hpp"
#include "utils/json.hpp"
#include <iostream>

using namespace geometry3d;
using namespace nlohmann;

namespace sirius {

<<<<<<< HEAD
struct NLCG_input
{
    /// CG max iterations
    int maxiter_{300};
    /// CG restart
    int restart_{10};
    /// backtracking search, step parameter
    double tau_{0.1};
    /// temperature in Kelvin
    double T_{300};
    /// scalar preconditioning of pseudo Hamiltonian
    double kappa_{0.3};
    /// CG tolerance
    double tol_{1e-9};
    /// smearing
    std::string smearing_{"FD"};
    /// Main processing unit to run on.
    std::string processing_unit_{""};

    void read(json const& parser)
    {
        if (parser.count("nlcg")) {
            auto section     = parser["nlcg"];
            maxiter_         = section.value("maxiter", maxiter_);
            restart_         = section.value("restart", restart_);
            tau_             = section.value("tau", tau_);
            T_               = section.value("T", T_);
            kappa_           = section.value("kappa", kappa_);
            tol_             = section.value("tol", tol_);
            smearing_        = section.value("smearing", smearing_);
            processing_unit_ = section.value("processing_unit", processing_unit_);
        }
    }
};
=======
///// Parse parameters input section.
///** Most of this parameters control the behavior of sirius::DFT_ground_state class. */
//struct Parameters_input
//{
//    /// Electronic structure method.
//    std::string electronic_structure_method_{"none"};
//
//    /// List of XC functions (typically contains exchange term and correlation term).
//    std::vector<std::string> xc_functionals_;
//
//    /// Type of core-states relativity in full-potential LAPW case.
//    std::string core_relativity_{"dirac"};
//
//    /// Type of valence states relativity in full-potential LAPW case.
//    std::string valence_relativity_{"zora"};
//
//    /// Number of bands.
//    /** In spin-collinear case this is the number of bands for each spin channel. */
//    int num_bands_{-1};
//
//    /// Number of first-variational states.
//    int num_fv_states_{-1};
//
//    /// Width of Gaussian smearing function in the units of [Ha].
//    double smearing_width_{0.01};
//
//    /// Type of occupancy smearing.
//    std::string smearing_{"gaussian"};
//
//    /// Cutoff for plane-waves (for density and potential expansion) in the units of [a.u.^-1].
//    double pw_cutoff_{0.0};
//
//    /// Cutoff for augmented-wave functions.
//    double aw_cutoff_{0.0}; // this is R_{MT} * |G+k|_{max}
//
//    /// Cutoff for |G+k| plane-waves in the units of [a.u.^-1].
//    double gk_cutoff_{0.0};
//
//    /// Maximum l for APW functions.
//    int lmax_apw_{8};
//
//    /// Maximum l for density.
//    int lmax_rho_{8};
//
//    /// Maximum l for potential
//    int lmax_pot_{8};
//
//    /// Number of dimensions of the magnetization and effective magnetic field (0, 1 or 3).
//    int num_mag_dims_{0};
//
//    /// Scale muffin-tin radii automatically.
//    int auto_rmt_{1};
//
//    /// Regular k-point grid for the SCF ground state.
//    std::vector<int> ngridk_{1, 1, 1};
//
//    /// Shift in the k-point grid.
//    std::vector<int> shiftk_{0, 0, 0};
//
//    /// optional k-point coordinates
//    std::vector<vector3d<double>> vk_;
//
//    /// Number of SCF iterations.
//    int num_dft_iter_{100};
//
//    /// Tolerance in total energy change (in units of [Ha]).
//    double energy_tol_{1e-8};
//
//    /// Tolerance for the density root mean square (in units of [a.u.^-3]).
//    /** RMS is computed as Sqrt( (1/Omega) \int \delta rho(r) \delta rho(r) dr) */
//    double density_tol_{1e-8};
//
//    /// True if this is a molecule calculation.
//    bool molecule_{false};
//
//    /// True if gamma-point (real) version of the PW code is used.
//    bool gamma_point_{false};
//
//    /// True if spin-orbit correction is applied.
//    bool so_correction_{false};
//
//    /// True if Hubbard (or U) correction is applied.
//    bool hubbard_correction_{false};
//
//    /// True if symmetry is used.
//    bool use_symmetry_{true};
//
//    /// Radius of atom nearest-neighbour cluster.
//    double nn_radius_{-1};
//
//    /// Effective screening medium.
//    bool enable_esm_{false};
//
//    /// Type of periodic boundary conditions.
//    std::string esm_bc_{"pbc"};
//
//    /// Reduction of the auxiliary magnetic field at each SCF step.
//    double reduce_aux_bf_{0.0};
//
//    /// Introduce extra charge to the system. Positive charge means extra holes, negative charge - extra electrons.
//    double extra_charge_{0.0};
//
//    /// xc density threshold (debug purposes)
//    double xc_dens_tre_{-1.0};
//
//    void read(json const& parser)
//    {
//        if (parser.count("parameters")) {
//            auto section = parser["parameters"];
//            electronic_structure_method_ = section.value("electronic_structure_method", electronic_structure_method_);
//            std::transform(electronic_structure_method_.begin(), electronic_structure_method_.end(),
//                           electronic_structure_method_.begin(), ::tolower);
//            xc_functionals_.clear();
//            /* read list of XC functionals */
//            if (section.count("xc_functionals")) {
//                xc_functionals_.clear();
//                for (auto& label : section["xc_functionals"]) {
//                    xc_functionals_.push_back(std::string(label));
//                }
//            }
//
//            if (section.count("vdw_functionals")) {
//                xc_functionals_.push_back(section["vdw_functionals"].get<std::string>());
//            }
//
//            core_relativity_ = section.value("core_relativity", core_relativity_);
//            std::transform(core_relativity_.begin(), core_relativity_.end(), core_relativity_.begin(), ::tolower);
//
//            valence_relativity_ = section.value("valence_relativity", valence_relativity_);
//            std::transform(valence_relativity_.begin(), valence_relativity_.end(), valence_relativity_.begin(),
//                           ::tolower);
//
//            num_fv_states_  = section.value("num_fv_states", num_fv_states_);
//            smearing_width_ = section.value("smearing_width", smearing_width_);
//            smearing_       = section.value("smearing", smearing_);
//            pw_cutoff_      = section.value("pw_cutoff", pw_cutoff_);
//            aw_cutoff_      = section.value("aw_cutoff", aw_cutoff_);
//            gk_cutoff_      = section.value("gk_cutoff", gk_cutoff_);
//            lmax_apw_       = section.value("lmax_apw", lmax_apw_);
//            lmax_rho_       = section.value("lmax_rho", lmax_rho_);
//            lmax_pot_       = section.value("lmax_pot", lmax_pot_);
//            num_mag_dims_   = section.value("num_mag_dims", num_mag_dims_);
//            auto_rmt_       = section.value("auto_rmt", auto_rmt_);
//            use_symmetry_   = section.value("use_symmetry", use_symmetry_);
//            gamma_point_    = section.value("gamma_point", gamma_point_);
//            ngridk_         = section.value("ngridk", ngridk_);
//            shiftk_         = section.value("shiftk", shiftk_);
//            num_dft_iter_   = section.value("num_dft_iter", num_dft_iter_);
//            auto vk         = section.value("vk", std::vector<std::vector<double>>{});
//            for (auto& vki : vk) {
//                if (vki.size() != 3) {
//                    throw std::runtime_error("parameters.vk expected to be of size 3");
//                }
//                vk_.emplace_back(vector3d<double>(vki));
//            }
//            energy_tol_     = section.value("energy_tol", energy_tol_);
//            /* potential_tol is obsolete */
//            density_tol_    = section.value("potential_tol", density_tol_);
//            density_tol_    = section.value("density_tol", density_tol_);
//            molecule_       = section.value("molecule", molecule_);
//            nn_radius_      = section.value("nn_radius", nn_radius_);
//            reduce_aux_bf_  = section.value("reduce_aux_bf", reduce_aux_bf_);
//            extra_charge_   = section.value("extra_charge", extra_charge_);
//            xc_dens_tre_    = section.value("xc_density_threshold", xc_dens_tre_);
//
//            so_correction_ = section.value("spin_orbit", so_correction_);
//
//            /* spin-orbit correction requires non-collinear magnetism */
//            if (so_correction_) {
//                num_mag_dims_ = 3;
//            }
//
//            hubbard_correction_ = section.value("hubbard_correction", hubbard_correction_);
//        }
//    }
//};

//struct NLCG_input
//{
//    /// CG max iterations
//    int maxiter_{300};
//    /// CG restart
//    int restart_{10};
//    /// backtracking search, step parameter
//    double tau_{0.1};
//    /// temperature in Kelvin
//    double T_{300};
//    /// scalar preconditioning of pseudo Hamiltonian
//    double kappa_{0.3};
//    /// CG tolerance
//    double tol_{1e-9};
//    /// smearing
//    std::string smearing_{"FD"};
//    /// Main processing unit to run on.
//    std::string processing_unit_{""};
//
//    void read(json const& parser)
//    {
//        if (parser.count("nlcg")) {
//            auto section     = parser["nlcg"];
//            maxiter_         = section.value("maxiter", maxiter_);
//            restart_         = section.value("restart", restart_);
//            tau_             = section.value("tau", tau_);
//            T_               = section.value("T", T_);
//            kappa_           = section.value("kappa", kappa_);
//            tol_             = section.value("tol", tol_);
//            smearing_        = section.value("smearing", smearing_);
//            processing_unit_ = section.value("processing_unit", processing_unit_);
//        }
//    }
//};
>>>>>>> db56d0aa

struct Hubbard_input
{
    int number_of_species{0};
    bool hubbard_correction_{false};
    bool simplified_hubbard_correction_{false};
    bool orthogonalize_hubbard_orbitals_{false};
    bool normalize_hubbard_orbitals_{false};
    bool hubbard_U_plus_V_{false};

    /** by default we use the atomic orbitals given in the pseudo potentials */
    int projection_method_{0};

    struct hubbard_orbital_t
    {
        int l{-1};
        int n{-1};
        std::string level;
        std::array<double, 6> coeff{0, 0, 0, 0, 0, 0};
        double occupancy{0};
        std::vector<double> initial_occupancy;
    };

    std::string wave_function_file_;
    std::map<std::string, hubbard_orbital_t> species_with_U;

    bool hubbard_correction() const
    {
        return hubbard_correction_;
    }

    void read(json const& parser);
};

}; // namespace sirius

#endif // __INPUT_HPP__<|MERGE_RESOLUTION|>--- conflicted
+++ resolved
@@ -39,255 +39,6 @@
 
 namespace sirius {
 
-<<<<<<< HEAD
-struct NLCG_input
-{
-    /// CG max iterations
-    int maxiter_{300};
-    /// CG restart
-    int restart_{10};
-    /// backtracking search, step parameter
-    double tau_{0.1};
-    /// temperature in Kelvin
-    double T_{300};
-    /// scalar preconditioning of pseudo Hamiltonian
-    double kappa_{0.3};
-    /// CG tolerance
-    double tol_{1e-9};
-    /// smearing
-    std::string smearing_{"FD"};
-    /// Main processing unit to run on.
-    std::string processing_unit_{""};
-
-    void read(json const& parser)
-    {
-        if (parser.count("nlcg")) {
-            auto section     = parser["nlcg"];
-            maxiter_         = section.value("maxiter", maxiter_);
-            restart_         = section.value("restart", restart_);
-            tau_             = section.value("tau", tau_);
-            T_               = section.value("T", T_);
-            kappa_           = section.value("kappa", kappa_);
-            tol_             = section.value("tol", tol_);
-            smearing_        = section.value("smearing", smearing_);
-            processing_unit_ = section.value("processing_unit", processing_unit_);
-        }
-    }
-};
-=======
-///// Parse parameters input section.
-///** Most of this parameters control the behavior of sirius::DFT_ground_state class. */
-//struct Parameters_input
-//{
-//    /// Electronic structure method.
-//    std::string electronic_structure_method_{"none"};
-//
-//    /// List of XC functions (typically contains exchange term and correlation term).
-//    std::vector<std::string> xc_functionals_;
-//
-//    /// Type of core-states relativity in full-potential LAPW case.
-//    std::string core_relativity_{"dirac"};
-//
-//    /// Type of valence states relativity in full-potential LAPW case.
-//    std::string valence_relativity_{"zora"};
-//
-//    /// Number of bands.
-//    /** In spin-collinear case this is the number of bands for each spin channel. */
-//    int num_bands_{-1};
-//
-//    /// Number of first-variational states.
-//    int num_fv_states_{-1};
-//
-//    /// Width of Gaussian smearing function in the units of [Ha].
-//    double smearing_width_{0.01};
-//
-//    /// Type of occupancy smearing.
-//    std::string smearing_{"gaussian"};
-//
-//    /// Cutoff for plane-waves (for density and potential expansion) in the units of [a.u.^-1].
-//    double pw_cutoff_{0.0};
-//
-//    /// Cutoff for augmented-wave functions.
-//    double aw_cutoff_{0.0}; // this is R_{MT} * |G+k|_{max}
-//
-//    /// Cutoff for |G+k| plane-waves in the units of [a.u.^-1].
-//    double gk_cutoff_{0.0};
-//
-//    /// Maximum l for APW functions.
-//    int lmax_apw_{8};
-//
-//    /// Maximum l for density.
-//    int lmax_rho_{8};
-//
-//    /// Maximum l for potential
-//    int lmax_pot_{8};
-//
-//    /// Number of dimensions of the magnetization and effective magnetic field (0, 1 or 3).
-//    int num_mag_dims_{0};
-//
-//    /// Scale muffin-tin radii automatically.
-//    int auto_rmt_{1};
-//
-//    /// Regular k-point grid for the SCF ground state.
-//    std::vector<int> ngridk_{1, 1, 1};
-//
-//    /// Shift in the k-point grid.
-//    std::vector<int> shiftk_{0, 0, 0};
-//
-//    /// optional k-point coordinates
-//    std::vector<vector3d<double>> vk_;
-//
-//    /// Number of SCF iterations.
-//    int num_dft_iter_{100};
-//
-//    /// Tolerance in total energy change (in units of [Ha]).
-//    double energy_tol_{1e-8};
-//
-//    /// Tolerance for the density root mean square (in units of [a.u.^-3]).
-//    /** RMS is computed as Sqrt( (1/Omega) \int \delta rho(r) \delta rho(r) dr) */
-//    double density_tol_{1e-8};
-//
-//    /// True if this is a molecule calculation.
-//    bool molecule_{false};
-//
-//    /// True if gamma-point (real) version of the PW code is used.
-//    bool gamma_point_{false};
-//
-//    /// True if spin-orbit correction is applied.
-//    bool so_correction_{false};
-//
-//    /// True if Hubbard (or U) correction is applied.
-//    bool hubbard_correction_{false};
-//
-//    /// True if symmetry is used.
-//    bool use_symmetry_{true};
-//
-//    /// Radius of atom nearest-neighbour cluster.
-//    double nn_radius_{-1};
-//
-//    /// Effective screening medium.
-//    bool enable_esm_{false};
-//
-//    /// Type of periodic boundary conditions.
-//    std::string esm_bc_{"pbc"};
-//
-//    /// Reduction of the auxiliary magnetic field at each SCF step.
-//    double reduce_aux_bf_{0.0};
-//
-//    /// Introduce extra charge to the system. Positive charge means extra holes, negative charge - extra electrons.
-//    double extra_charge_{0.0};
-//
-//    /// xc density threshold (debug purposes)
-//    double xc_dens_tre_{-1.0};
-//
-//    void read(json const& parser)
-//    {
-//        if (parser.count("parameters")) {
-//            auto section = parser["parameters"];
-//            electronic_structure_method_ = section.value("electronic_structure_method", electronic_structure_method_);
-//            std::transform(electronic_structure_method_.begin(), electronic_structure_method_.end(),
-//                           electronic_structure_method_.begin(), ::tolower);
-//            xc_functionals_.clear();
-//            /* read list of XC functionals */
-//            if (section.count("xc_functionals")) {
-//                xc_functionals_.clear();
-//                for (auto& label : section["xc_functionals"]) {
-//                    xc_functionals_.push_back(std::string(label));
-//                }
-//            }
-//
-//            if (section.count("vdw_functionals")) {
-//                xc_functionals_.push_back(section["vdw_functionals"].get<std::string>());
-//            }
-//
-//            core_relativity_ = section.value("core_relativity", core_relativity_);
-//            std::transform(core_relativity_.begin(), core_relativity_.end(), core_relativity_.begin(), ::tolower);
-//
-//            valence_relativity_ = section.value("valence_relativity", valence_relativity_);
-//            std::transform(valence_relativity_.begin(), valence_relativity_.end(), valence_relativity_.begin(),
-//                           ::tolower);
-//
-//            num_fv_states_  = section.value("num_fv_states", num_fv_states_);
-//            smearing_width_ = section.value("smearing_width", smearing_width_);
-//            smearing_       = section.value("smearing", smearing_);
-//            pw_cutoff_      = section.value("pw_cutoff", pw_cutoff_);
-//            aw_cutoff_      = section.value("aw_cutoff", aw_cutoff_);
-//            gk_cutoff_      = section.value("gk_cutoff", gk_cutoff_);
-//            lmax_apw_       = section.value("lmax_apw", lmax_apw_);
-//            lmax_rho_       = section.value("lmax_rho", lmax_rho_);
-//            lmax_pot_       = section.value("lmax_pot", lmax_pot_);
-//            num_mag_dims_   = section.value("num_mag_dims", num_mag_dims_);
-//            auto_rmt_       = section.value("auto_rmt", auto_rmt_);
-//            use_symmetry_   = section.value("use_symmetry", use_symmetry_);
-//            gamma_point_    = section.value("gamma_point", gamma_point_);
-//            ngridk_         = section.value("ngridk", ngridk_);
-//            shiftk_         = section.value("shiftk", shiftk_);
-//            num_dft_iter_   = section.value("num_dft_iter", num_dft_iter_);
-//            auto vk         = section.value("vk", std::vector<std::vector<double>>{});
-//            for (auto& vki : vk) {
-//                if (vki.size() != 3) {
-//                    throw std::runtime_error("parameters.vk expected to be of size 3");
-//                }
-//                vk_.emplace_back(vector3d<double>(vki));
-//            }
-//            energy_tol_     = section.value("energy_tol", energy_tol_);
-//            /* potential_tol is obsolete */
-//            density_tol_    = section.value("potential_tol", density_tol_);
-//            density_tol_    = section.value("density_tol", density_tol_);
-//            molecule_       = section.value("molecule", molecule_);
-//            nn_radius_      = section.value("nn_radius", nn_radius_);
-//            reduce_aux_bf_  = section.value("reduce_aux_bf", reduce_aux_bf_);
-//            extra_charge_   = section.value("extra_charge", extra_charge_);
-//            xc_dens_tre_    = section.value("xc_density_threshold", xc_dens_tre_);
-//
-//            so_correction_ = section.value("spin_orbit", so_correction_);
-//
-//            /* spin-orbit correction requires non-collinear magnetism */
-//            if (so_correction_) {
-//                num_mag_dims_ = 3;
-//            }
-//
-//            hubbard_correction_ = section.value("hubbard_correction", hubbard_correction_);
-//        }
-//    }
-//};
-
-//struct NLCG_input
-//{
-//    /// CG max iterations
-//    int maxiter_{300};
-//    /// CG restart
-//    int restart_{10};
-//    /// backtracking search, step parameter
-//    double tau_{0.1};
-//    /// temperature in Kelvin
-//    double T_{300};
-//    /// scalar preconditioning of pseudo Hamiltonian
-//    double kappa_{0.3};
-//    /// CG tolerance
-//    double tol_{1e-9};
-//    /// smearing
-//    std::string smearing_{"FD"};
-//    /// Main processing unit to run on.
-//    std::string processing_unit_{""};
-//
-//    void read(json const& parser)
-//    {
-//        if (parser.count("nlcg")) {
-//            auto section     = parser["nlcg"];
-//            maxiter_         = section.value("maxiter", maxiter_);
-//            restart_         = section.value("restart", restart_);
-//            tau_             = section.value("tau", tau_);
-//            T_               = section.value("T", T_);
-//            kappa_           = section.value("kappa", kappa_);
-//            tol_             = section.value("tol", tol_);
-//            smearing_        = section.value("smearing", smearing_);
-//            processing_unit_ = section.value("processing_unit", processing_unit_);
-//        }
-//    }
-//};
->>>>>>> db56d0aa
-
 struct Hubbard_input
 {
     int number_of_species{0};
