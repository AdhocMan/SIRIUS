--- conflicted
+++ resolved
@@ -164,19 +164,11 @@
         /* copy constructor is forbidden */
         Simulation_context_base(Simulation_context_base const&) = delete;
 
-        /// Get the stsrting time stamp. //TODO: use utilities, rename
+        /// Get the stsrting time stamp.
         void start()
         {
             gettimeofday(&start_time_, NULL);
-<<<<<<< HEAD
             start_time_tag_ = utils::timestamp("%Y%m%d_%H%M%S");
-=======
-
-            tm const* ptm = localtime(&start_time_.tv_sec);
-            char buf[100];
-            strftime(buf, sizeof(buf), "%Y%m%d_%H%M%S", ptm);
-            start_time_tag_ = std::string(buf);
->>>>>>> ab058a4d
         }
 
         void init_atoms_to_grid_idx()
