--- conflicted
+++ resolved
@@ -81,18 +81,6 @@
 #endif
 #if defined(XC_LDA_C_vBH)
     {"XC_LDA_C_vBH", XC_LDA_C_vBH}, /* von Barth & Hedin */
-<<<<<<< HEAD
-    {"XC_LDA_C_1D_CSC", XC_LDA_C_1D_CSC}, /* Casula, Sorella, and Senatore 1D correlation */
-    {"XC_LDA_X_2D", XC_LDA_X_2D}, /* Exchange in 2D */
-    {"XC_LDA_XC_TETER93", XC_LDA_XC_TETER93}, /* Teter 93 parametrization */
-// #if (XC_MAJOR_VERSION >= 4) && (XC_MINOR_VERSION >= 3)
-//     {"XC_LDA_X_1D_SOFT", XC_LDA_X_1D_SOFT},
-//     {"XC_LDA_X_1D_EXPONENTIAL", XC_LDA_X_1D_EXPONENTIAL},
-// #else
-//     {"XC_LDA_X_1D", XC_LDA_X_1D}, [> Exchange in 1D <]
-// #endif
-    {"XC_LDA_C_ML1", XC_LDA_C_ML1}, /* Modified LSD (version 1) of Proynov and Salahub */
-=======
 #endif
 #if defined(XC_LDA_C_1D_CSC)
     {"XC_LDA_C_1D_CSC", XC_LDA_C_1D_CSC}, /*Casula, Sorella, and Senatore 1D correlation */
@@ -110,7 +98,6 @@
     {"XC_LDA_C_ML1", XC_LDA_C_ML1}, /*Modified LSD (version 1) of Proynov and Salahub */
 #endif
 #if defined(XC_LDA_C_ML2)
->>>>>>> 2cd5e90e
     {"XC_LDA_C_ML2", XC_LDA_C_ML2}, /* Modified LSD (version 2) of Proynov and Salahub */
 #endif
 #if defined(XC_LDA_C_GOMBAS)
