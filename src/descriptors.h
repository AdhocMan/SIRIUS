--- conflicted
+++ resolved
@@ -129,15 +129,6 @@
     std::vector< std::pair<int, std::vector<double> > > atomic_pseudo_wfs_;
     
     bool is_initialized;
-
-<<<<<<< HEAD
-=======
-        std::vector<int> l_wf_pseudo_;
-
-        /// Atomic wave-functions used to setup the initial subspace.
-        /** This are the chi wave-function in the USPP file. Pairs of [l, chi_l(r)] are stored. */
-        std::vector< std::pair<int, std::vector<double> > > atomic_pseudo_wfs_;
->>>>>>> cf56b2ae
 };
 
 struct nearest_neighbour_descriptor
