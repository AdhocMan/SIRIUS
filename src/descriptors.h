--- conflicted
+++ resolved
@@ -83,10 +83,6 @@
 
 struct uspp_descriptor
 {
-<<<<<<< HEAD
-public:
-    uspp_descriptor(): is_initialized(false) {}
-
     /// Radial mesh.
     std::vector<double> r;
 
@@ -110,33 +106,8 @@
 
     /// Radial functions of Q-operator.
     mdarray<double, 3> q_radial_functions_l;
-=======
-    /// Radial mesh.
-    std::vector<double> r;
-
-    /// Local part of potential.
-    std::vector<double> vloc;
-
-    /// Maximum angular momentum for |beta> projectors.
-    int lmax_beta_;
-
-    /// Number of radial functions for |beta> projectors.
-    int num_beta_radial_functions;
-
-    /// Orbital quantum numbers of each beta radial function.
-    std::vector<int> beta_l;
-
-    /// Number of radial grid points for each beta radial function.
-    std::vector<int> num_beta_radial_points;
-
-    /// Radial functions of beta-projectors.
-    mdarray<double, 2> beta_radial_functions;
-
-    /// Radial functions of Q-operator.
-    mdarray<double, 3> q_radial_functions_l;
 
     bool augmentation_{false};
->>>>>>> 493407f9
 
     std::vector<double> core_charge_density;
 
