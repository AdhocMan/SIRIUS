--- conflicted
+++ resolved
@@ -172,13 +172,8 @@
                             D_operator<T>& d_op) const;
 
         template <typename T>
-<<<<<<< HEAD
-        void apply_h_o(K_point* kp__,
-                       int ispn__,
-=======
         void apply_h_s(K_point* kp__,
                        int ispn__, 
->>>>>>> 73f18365
                        int N__,
                        int n__,
                        Wave_functions& phi__,
@@ -197,25 +192,6 @@
                                                 Wave_functions&      res__,
                                                 mdarray<double, 2>&  h_diag__,
                                                 mdarray<double, 1>&  o_diag__) const;
-<<<<<<< HEAD
-
-        template <typename T, typename wave_functions_t>
-        int residuals_common(K_point*             kp__,
-                             int                  ispn__,
-                             int                  N__,
-                             int                  num_bands__,
-                             std::vector<double>& eval__,
-                             std::vector<double>& eval_old__,
-                             dmatrix<T>&          evec__,
-                             wave_functions_t&    hphi__,
-                             wave_functions_t&    ophi__,
-                             wave_functions_t&    hpsi__,
-                             wave_functions_t&    opsi__,
-                             wave_functions_t&    res__,
-                             mdarray<double, 2>&  h_diag__,
-                             mdarray<double, 1>&  o_diag__) const;
-=======
->>>>>>> 73f18365
 
         template <typename T>
         int residuals_common(K_point*             kp__,
