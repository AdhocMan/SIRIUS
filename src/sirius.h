// Copyright (c) 2013-2017 Anton Kozhevnikov, Thomas Schulthess
// All rights reserved.
//
// Redistribution and use in source and binary forms, with or without modification, are permitted provided that
// the following conditions are met:
//
// 1. Redistributions of source code must retain the above copyright notice, this list of conditions and the
//    following disclaimer.
// 2. Redistributions in binary form must reproduce the above copyright notice, this list of conditions
//    and the following disclaimer in the documentation and/or other materials provided with the distribution.
//
// THIS SOFTWARE IS PROVIDED BY THE COPYRIGHT HOLDERS AND CONTRIBUTORS "AS IS" AND ANY EXPRESS OR IMPLIED
// WARRANTIES, INCLUDING, BUT NOT LIMITED TO, THE IMPLIED WARRANTIES OF MERCHANTABILITY AND FITNESS FOR A
// PARTICULAR PURPOSE ARE DISCLAIMED. IN NO EVENT SHALL THE COPYRIGHT HOLDER OR CONTRIBUTORS BE LIABLE FOR
// ANY DIRECT, INDIRECT, INCIDENTAL, SPECIAL, EXEMPLARY, OR CONSEQUENTIAL DAMAGES (INCLUDING, BUT NOT LIMITED TO,
// PROCUREMENT OF SUBSTITUTE GOODS OR SERVICES; LOSS OF USE, DATA, OR PROFITS; OR BUSINESS INTERRUPTION) HOWEVER
// CAUSED AND ON ANY THEORY OF LIABILITY, WHETHER IN CONTRACT, STRICT LIABILITY, OR TORT (INCLUDING NEGLIGENCE OR
// OTHERWISE) ARISING IN ANY WAY OUT OF THE USE OF THIS SOFTWARE, EVEN IF ADVISED OF THE POSSIBILITY OF SUCH DAMAGE.

/** \file sirius.h
 *
 *  \brief "All-in-one" include file.
 */

#ifndef __SIRIUS_H__
#define __SIRIUS_H__

#if defined(__APEX)
#include <apex_api.hpp>
#endif

#include "utils/cmd_args.hpp"
#include "utils/json.hpp"
using json = nlohmann::json;

#include "input.hpp"
#include "radial_solver.hpp"
#include "SHT/sht.hpp"
#include "SHT/gaunt.hpp"
#include "sddk.hpp"
#include "hdf5_tree.hpp"
#include "Band/band.hpp"
#include "dft_ground_state.hpp"

#if defined(__PLASMA)
extern "C" void plasma_init(int num_cores);
#endif

#if defined(__LIBSCI_ACC)
extern "C" void libsci_acc_init();
extern "C" void libsci_acc_finalize();
#endif

/// Namespace of the SIRIUS library.
namespace sirius {

/// Return the status of the library (initialized or not).
inline static bool& is_initialized()
{
    static bool b{false};
    return b;
}

/// Initialize the library.
inline void initialize(bool call_mpi_init__ = true)
{
    if (is_initialized()) {
        TERMINATE("SIRIUS library is already initialized");
    }
    if (call_mpi_init__) {
        Communicator::initialize(MPI_THREAD_MULTIPLE);
    }
    if (Communicator::world().rank() == 0) {
        printf("SIRIUS %i.%i, git hash: %s\n", major_version, minor_version, git_hash);
    }
#if defined(__APEX)
    apex::init("sirius", Communicator::world().rank(), Communicator::world().size());
#endif
    utils::start_global_timer();

#if defined(__GPU)
    if (acc::num_devices()) {
        if (acc::num_devices() > 1) {
            // TODO: this depends on the rank placement
            int dev_id = Communicator::world().rank() % acc::num_devices();
            acc::set_device_id(dev_id);
        }
        acc::create_streams(omp_get_max_threads() + 1);
        cublas::create_stream_handles();
    }
#endif
#if defined(__MAGMA)
    magma::init();
#endif
#if defined(__PLASMA)
    plasma_init(omp_get_max_threads());
#endif
#if defined(__LIBSCI_ACC)
    libsci_acc_init();
#endif
    /* for the fortran interface to blas/lapack */
    assert(sizeof(int) == 4);
    assert(sizeof(double) == 8);

    is_initialized() = true;
}

/// Shut down the library.
<<<<<<< HEAD
inline void finalize(bool call_mpi_fin__ = true, bool call__fftw_fin__ = true)
=======
inline void finalize(bool call_mpi_fin__ = true, bool reset_device__ = true, bool fftw_cleanup__ = true)
>>>>>>> 310f93ba
{
    if (!is_initialized()) {
        TERMINATE("SIRIUS library was not initialized");
    }
#if defined(__MAGMA)
    magma::finalize();
#endif
#if defined(__LIBSCI_ACC)
    libsci_acc_finalize();
#endif

    Beta_projectors_base<1>::cleanup();
    Beta_projectors_base<3>::cleanup();
    Beta_projectors_base<9>::cleanup();

#if defined(__GPU)
    if (acc::num_devices()) {
        acc::set_device();
        cublas::destroy_stream_handles();
        acc::destroy_streams();
        if (reset_device__) {
            acc::reset();
        }
    }
#endif
<<<<<<< HEAD
=======
    if (fftw_cleanup__) {
        fftw_cleanup();
    }
>>>>>>> 310f93ba

    if (call_fftw_fin__) {
        fftw_cleanup();
    }
    utils::stop_global_timer();
#if defined(__APEX)
    apex::finalize();
#endif
    if (call_mpi_fin__) {
        Communicator::finalize();
    }

    is_initialized() = false;
}

}
#endif // __SIRIUS_H__

//SIRIUS is a domain-specific library for electronic structure calculations. It supports full-potential linearized
//augmented plane wave (FP-LAPW) and pseudopotential plane wave (PP-PW) methods and is designed to work with codes
//such as Exciting, Elk and Quantum ESPRESSO.

/**
\mainpage Welcome to SIRIUS
*/

//! \page stdvarname Standard variable names
//!
//! Below is the list of standard names for some of the loop variables:
//!
//! l - index of orbital quantum number \n
//! m - index of azimutal quantum nuber \n
//! lm - combined index of (l,m) quantum numbers \n
//! ia - index of atom \n
//! ic - index of atom class \n
//! iat - index of atom type \n
//! ir - index of r-point \n
//! ig - index of G-vector \n
//! idxlo - index of local orbital \n
//! idxrf - index of radial function \n
//! xi - combined index of lm and idxrf (product of angular and radial functions) \n
//! ik - index of k-point \n
//! itp - index of (theta, phi) spherical angles \n
//!
//! The _loc suffix is often added to the variables to indicate that they represent the local fraction of the elements
//! assigned to the given MPI rank.
//!

//! \page coding Coding style
//!
//! Below are some basic style rules that we follow:
//!     - Page width is approximately 120 characters. Screens are wide nowdays and 80 characters is an
//!       obsolete restriction. Going slightly over 120 characters is allowed if it is requird for the line continuity.
//!     - Indentation: 4 spaces (no tabs)
//!     - Comments are inserted before the code with slash-star style starting with the lower case:
//!       \code{.cpp}
//!           /* call a very important function */
//!           do_something();
//!       \endcode
//!     - Spaces between most operators:
//!       \code{.cpp}
//!           if (i < 5) {
//!               j = 5;
//!           }
//!
//!           for (int k = 0; k < 3; k++)
//!
//!           int lm = l * l + l + m;
//!
//!           double d = std::abs(e);
//!
//!           int k = idx[3];
//!       \endcode
//!     - Spaces between function arguments:
//!       \code{.cpp}
//!           double d = some_func(a, b, c);
//!       \endcode
//!       but not
//!       \code{.cpp}
//!           double d=some_func(a,b,c);
//!       \endcode
//!       or
//!       \code{.cpp}
//!           double d = some_func( a, b, c );
//!       \endcode
//!     - Spaces between template arguments, but not between <> brackets:
//!       \code{.cpp}
//!           std::vector<std::array<int, 2>> vec;
//!       \endcode
//!       but not
//!       \code{.cpp}
//!           std::vector< std::array< int, 2 > > vec;
//!       \endcode
//!     - Curly braces for classes and functions start form the new line:
//!       \code{.cpp}
//!           class A
//!           {
//!               ....
//!           };
//!
//!           inline int num_points()
//!           {
//!               return num_points_;
//!           }
//!       \endcode
//!     - Curly braces for if-statements, for-loops, switch-case statements, etc. start at the end of the line:
//!       \code{.cpp}
//!           for (int i: {0, 1, 2}) {
//!               some_func(i);
//!           }
//!
//!           if (a == 0) {
//!               printf("a is zero");
//!           } else {
//!               printf("a is not zero");
//!           }
//!
//!           switch (i) {
//!               case 1: {
//!                   do_something();
//!                   break;
//!               case 2: {
//!                   do_something_else();
//!                   break;
//!               }
//!           }
//!       \endcode
//!     - Even single line 'if' statements and 'for' loops must have the curly brackes:
//!       \code{.cpp}
//!           if (i == 4) {
//!               some_variable = 5;
//!           }
//!
//!           for (int k = 0; k < 10; k++) {
//!               do_something(k);
//!           }
//!       \endcode
//!     - Reference and pointer symbols are part of type:
//!       \code{.cpp}
//!           std::vector<double>& vec = make_vector();
//!
//!           double* ptr = &vec[0];
//!
//!           auto& atom = unit_cell().atom(ia);
//!       \endcode
//!     - Const modifier follows the type declaration:
//!       \code{.cpp}
//!           std::vector<int> const& idx() const
//!           {
//!               return idx_;
//!           }
//!       \endcode
//!     - Names of class members end with underscore:
//!       \code{.cpp}
//!           class A
//!           {
//!               private:
//!                   int lmax_;
//!           };
//!       \endcode
//!     - Setter method starts from set_, getter method is a variable name itself:
//!       \code{.cpp}
//!           class A
//!           {
//!               private:
//!                   int lmax_;
//!               public:
//!                   int lmax() const
//!                   {
//!                       return lmax_;
//!                   }
//!                   void set_lmax(int lmax__)
//!                   {
//!                       lmax_ = lmax__;
//!                   }
//!           };
//!       \endcode
//!       However, the new style for setter methods is preferable:
//!       \code{.cpp}
//!           class A
//!           {
//!               private:
//!                   int lmax_;
//!               public:
//!                   int lmax() const
//!                   {
//!                       return lmax_;
//!                   }
//!                   int lmax(int lmax__)
//!                   {
//!                       lmax_ = lmax__;
//!                       return lmax_;
//!                   }
//!           };
//!       \endcode
//!     - Single-line functions should not be flattened:
//!       \code{.cpp}
//!           struct A
//!           {
//!               int lmax() const
//!               {
//!                   return lmax_;
//!               }
//!           };
//!       \endcode
//!       but not
//!       \code{.cpp}
//!           struct A
//!           {
//!               int lmax() const { return lmax_; }
//!           };
//!       \endcode
//!     - Header guards have a standard name: double underscore + file name in capital letters + double underscore
//!       \code{.cpp}
//!           #ifndef __HEADER_HPP__
//!           #define __HEADER_HPP__
//!           ...
//!           #endif // __HEADER_HPP__
//!       \endcode
//!     - Variable names are all in lowercase and underscore-separated (aka 'snake_case'):
//!       \code{.cpp}
//!           int num_bands;
//!           std::complex<double> beta_psi;
//!       \endcode
//!       but not
//!       \code{.cpp}
//!           int NumBands;
//!           /* or */
//!           std::complex<double> BetaPsi;
//!           /* or */
//!           std::complex<double> Another_BetaPsi;
//!       \endcode
//!     - Order of class members: private, protected, public
//!       \code{.cpp}
//!           class A
//!           {
//!               private:
//!                   int lmax_;
//!                   void bar();
//!               protected:
//!                   void foo();
//!               public:
//!                   int lmax() const
//!                   {
//!                       return lmax_;
//!                   }
//!           };
//!       \endcode
//!
//! We use clang-format utility to enforce the basic formatting style. Please have a look at .clang-format config file
//! in the source root folder for the definitions and use helper script 'clang_format.x'.
//!
//! Class naming convention.
//!
//! Problem: all 'standard' naming conventions are not satisfactory. For example, we have a class
//! which does a DFT ground state. Following the common naming conventions it could be named like this:
//! DFTGroundState, DftGroundState, dft_ground_state. Last two are bad, because DFT (and not Dft or dft)
//! is a well recognized abbreviation. First one is band because capital G adds to DFT and we automaticaly
//! read DFTG round state.
//!
//! Solution: we can propose the following: DFTgroundState or DFT_ground_state. The first variant still
//! doens't look very good because one of the words is captalized (State) and one (ground) - is not. So we pick
//! the second variant: DFT_ground_state (by the way, this is close to the Bjarne Stroustrup's naiming convention,
//! where he uses first capital letter and underscores, for example class Io_obj).
//!
//! Some other examples:
//!     - class Ground_state (composed of two words)
//!     - class FFT_interface (composed of an abbreviation and a word)
//!     - class Interface_XC (composed of a word and abbreviation)
//!     - class Spline (single word)
//!
//! Exceptions are allowed if it makes sense. For example, low level utility classes like 'mdarray' (multi-dimentional
//! array) or 'pstdout' (parallel standard output) are named with small letters.
//!

/** \page fderiv Functional derivatives

    Definition:
    \f[
      \frac{dF[f+\epsilon \eta ]}{d \epsilon}\Bigg\rvert_{\epsilon = 0} := \int \frac{\delta F[f]}{\delta f(x')} \eta(x') dx'
    \f]
    Alternative definition is:
    \f[
      \frac{\delta F[f(x)]}{\delta f(x')} = \lim_{\epsilon \to 0} \frac{F[f(x) + \epsilon \delta(x-x')] - F[f(x)]}{\epsilon}
    \f]


*/<|MERGE_RESOLUTION|>--- conflicted
+++ resolved
@@ -106,11 +106,7 @@
 }
 
 /// Shut down the library.
-<<<<<<< HEAD
-inline void finalize(bool call_mpi_fin__ = true, bool call__fftw_fin__ = true)
-=======
 inline void finalize(bool call_mpi_fin__ = true, bool reset_device__ = true, bool fftw_cleanup__ = true)
->>>>>>> 310f93ba
 {
     if (!is_initialized()) {
         TERMINATE("SIRIUS library was not initialized");
@@ -136,16 +132,10 @@
         }
     }
 #endif
-<<<<<<< HEAD
-=======
     if (fftw_cleanup__) {
         fftw_cleanup();
     }
->>>>>>> 310f93ba
-
-    if (call_fftw_fin__) {
-        fftw_cleanup();
-    }
+
     utils::stop_global_timer();
 #if defined(__APEX)
     apex::finalize();
