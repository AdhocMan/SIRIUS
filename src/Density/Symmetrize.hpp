/// Apply a given rotation in angular momentum subspace l and spin space s =
/// 1/2. note that we only store three components uu, dd, ud

/* we compute \f[ Oc = (R_l\cross R_s) . O . (R_l\cross R_s)^\dagger \f] */

inline void apply_symmetry(const mdarray<double_complex, 3> &dm_,
                           const mdarray<double, 2> &rot,
                           const mdarray<double_complex, 2> &spin_rot_su2,
                           const int num_mag_dims_,
                           const int l,
                           mdarray<double_complex, 3> &res_)
{
    res_.zero();
    for (int lm1 = 0; lm1 <= 2 * l + 1; lm1++) {
        for (int lm2 = 0; lm2 <= 2 * l + 1; lm2++) {
            res_.zero();
            double_complex dm_rot_spatial[3];

            for (int j = 0; j < num_mag_dims_; j++) {
                // this is a matrix-matrix multiplication P A P ^-1
                dm_rot_spatial[j] = 0.0;
                for (int lm3 = 0; lm3 <= 2 * l + 1; lm3++) {
                    for (int lm4 = 0; lm4 <= 2 * l + 1; lm4++) {
                        dm_rot_spatial[j] += dm_(lm3, lm4, j) * rot(l * l + lm1, l * l + lm3) * rot(l * l + lm2, l * l + lm4);
                    }
                }
            }
            if (num_mag_dims_ != 3)
                for (int j = 0; j < num_mag_dims_; j++) {
                    res_(lm1, lm2, j) += dm_rot_spatial[j];
                }
            else {
                // full non colinear magnetism
                double_complex spin_dm[2][2] = {
                    {dm_rot_spatial[0], dm_rot_spatial[2]},
                    {std::conj(dm_rot_spatial[2]), dm_rot_spatial[1]}};

                /* spin blocks of density matrix are: uu, dd, ud
                   the mapping from linear index (0, 1, 2) of density matrix components is:
                   for the first spin index: k & 1, i.e. (0, 1, 2) -> (0, 1, 0)
                   for the second spin index: min(k, 1), i.e. (0, 1, 2) -> (0, 1, 1)
                */
                for (int k = 0; k < num_mag_dims_; k++) {
                    for (int is = 0; is < 2; is++) {
                        for (int js = 0; js < 2; js++) {
                            res_(lm1, lm2, k) += spin_rot_su2(k & 1, is) * spin_dm[is][js] * std::conj(spin_rot_su2(std::min(k, 1), js));
                        }
                    }
                }
            }
        }
    }
}


/*
  symmetrize the occupation matrix according to a given list of beta or wfc
  list. the symmetrization does depend explicitly on the beta or wfc the last
  parameter is on when the atom has spin-orbit coupling and hubbard correction in
  that case, we must skip half of the indices because of the averaging of the
  radial integrals over the total angular momentum
*/

void Symmetrize(const mdarray<double_complex, 4> &ns_,
                const basis_functions_index &indexb,
                const int ia,
                const int ja,
                const int ndm,
                const mdarray<double, 2> &rotm,
                const mdarray<double_complex, 2> &spin_rot_su2,
                mdarray<double_complex, 4> &dm_,
                const bool hubbard_)
{
    for (int xi1 = 0; xi1 < indexb.size(); xi1++) {
        int l1  = indexb[xi1].l;
        int lm1 = indexb[xi1].lm;
        int o1  = indexb[xi1].order;

        if ((hubbard_)&&(xi1 >= (2 * l1 + 1))) {
            break;
        }

        for (int xi2 = 0; xi2 < indexb.size(); xi2++) {
            int l2  = indexb[xi2].l;
            int lm2 = indexb[xi2].lm;
            int o2  = indexb[xi2].order;
            std::array<double_complex, 3> dm_rot_spatial = {0, 0, 0};

            //} the hubbard treatment when spin orbit coupling is present is
            // foundamentally wrong since we consider the full hubbard
<<<<<<< HEAD
            // coorection with an averaged wave function (meaning we neglect the
            // L.S correction within hubbard). A better option (although still
            // wrong from physics pov) would be to consider a multi orbital case.
=======
            // coorection with a wave function build upon |l-1/2> and |l+1/2>
            // (meaning we neglect the L.S correction within hubbard). A better
            // option (although still wrong from physics pov) would be to
            // consider a multi orbital case or simply for up spin |l+1/2> and
            // down spins |l-1/2>

>>>>>>> d4b5f4ec
            if ((hubbard_)&&(xi2 >= (2 * l2 + 1))) {
                break;
            }

            //      if (l1 == l2) {
            // the rotation matrix of the angular momentum is block
            // diagonal and does not couple different l.
            for (int j = 0; j < ndm; j++) {
                for (int m3 = -l1; m3 <= l1; m3++) {
                    int lm3 = utils::lm(l1, m3);
                    int xi3 = indexb.index_by_lm_order(lm3, o1);
                    for (int m4 = -l2; m4 <= l2; m4++) {
                        int lm4 = utils::lm(l2, m4);
                        int xi4 = indexb.index_by_lm_order(lm4, o2);
<<<<<<< HEAD
                        dm_rot_spatial[j] += ns_(xi3, xi4, j, ja) * rotm(lm1, lm3) * rotm(lm2, lm4);
=======
                        dm_rot_spatial[j] += ns_(xi3, xi4, j, ja) *
                            rotm(lm1, lm3) * rotm(lm2, lm4);
>>>>>>> d4b5f4ec
                    }
                }
            }

            /* magnetic symmetrization */
            if (ndm == 1) {
                dm_(xi1, xi2, 0, ia) += dm_rot_spatial[0];
            } else {
                double_complex spin_dm[2][2] = {
                    {dm_rot_spatial[0], dm_rot_spatial[2]},
                    {std::conj(dm_rot_spatial[2]), dm_rot_spatial[1]}};

                /* spin blocks of density matrix are: uu, dd, ud
                   the mapping from linear index (0, 1, 2) of density matrix components is:
                   for the first spin index: k & 1, i.e. (0, 1, 2) -> (0, 1, 0)
                   for the second spin index: min(k, 1), i.e. (0, 1, 2) -> (0, 1, 1)
                */
                for (int k = 0; k < ndm; k++) {
                    for (int is = 0; is < 2; is++) {
                        for (int js = 0; js < 2; js++) {
                            dm_(xi1, xi2, k, ia) += spin_rot_su2(k & 1, is) * spin_dm[is][js] * std::conj(spin_rot_su2(std::min(k, 1), js));
                        }
                    }
                }
            }
        }
    }
}<|MERGE_RESOLUTION|>--- conflicted
+++ resolved
@@ -88,18 +88,10 @@
 
             //} the hubbard treatment when spin orbit coupling is present is
             // foundamentally wrong since we consider the full hubbard
-<<<<<<< HEAD
-            // coorection with an averaged wave function (meaning we neglect the
+            // correction with a averaged wave function (meaning we neglect the
             // L.S correction within hubbard). A better option (although still
             // wrong from physics pov) would be to consider a multi orbital case.
-=======
-            // coorection with a wave function build upon |l-1/2> and |l+1/2>
-            // (meaning we neglect the L.S correction within hubbard). A better
-            // option (although still wrong from physics pov) would be to
-            // consider a multi orbital case or simply for up spin |l+1/2> and
-            // down spins |l-1/2>
 
->>>>>>> d4b5f4ec
             if ((hubbard_)&&(xi2 >= (2 * l2 + 1))) {
                 break;
             }
@@ -114,12 +106,8 @@
                     for (int m4 = -l2; m4 <= l2; m4++) {
                         int lm4 = utils::lm(l2, m4);
                         int xi4 = indexb.index_by_lm_order(lm4, o2);
-<<<<<<< HEAD
-                        dm_rot_spatial[j] += ns_(xi3, xi4, j, ja) * rotm(lm1, lm3) * rotm(lm2, lm4);
-=======
                         dm_rot_spatial[j] += ns_(xi3, xi4, j, ja) *
                             rotm(lm1, lm3) * rotm(lm2, lm4);
->>>>>>> d4b5f4ec
                     }
                 }
             }
