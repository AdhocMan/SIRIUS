// Copyright (c) 2013-2019 Anton Kozhevnikov, Thomas Schulthess
// All rights reserved.
//
// Redistribution and use in source and binary forms, with or without modification, are permitted provided that
// the following conditions are met:
//
// 1. Redistributions of source code must retain the above copyright notice, this list of conditions and the
//    following disclaimer.
// 2. Redistributions in binary form must reproduce the above copyright notice, this list of conditions
//    and the following disclaimer in the documentation and/or other materials provided with the distribution.
//
// THIS SOFTWARE IS PROVIDED BY THE COPYRIGHT HOLDERS AND CONTRIBUTORS "AS IS" AND ANY EXPRESS OR IMPLIED
// WARRANTIES, INCLUDING, BUT NOT LIMITED TO, THE IMPLIED WARRANTIES OF MERCHANTABILITY AND FITNESS FOR A
// PARTICULAR PURPOSE ARE DISCLAIMED. IN NO EVENT SHALL THE COPYRIGHT HOLDER OR CONTRIBUTORS BE LIABLE FOR
// ANY DIRECT, INDIRECT, INCIDENTAL, SPECIAL, EXEMPLARY, OR CONSEQUENTIAL DAMAGES (INCLUDING, BUT NOT LIMITED TO,
// PROCUREMENT OF SUBSTITUTE GOODS OR SERVICES; LOSS OF USE, DATA, OR PROFITS; OR BUSINESS INTERRUPTION) HOWEVER
// CAUSED AND ON ANY THEORY OF LIABILITY, WHETHER IN CONTRACT, STRICT LIABILITY, OR TORT (INCLUDING NEGLIGENCE OR
// OTHERWISE) ARISING IN ANY WAY OUT OF THE USE OF THIS SOFTWARE, EVEN IF ADVISED OF THE POSSIBILITY OF SUCH DAMAGE.

/** \file density.hpp
 *
 *  \brief Contains definition and partial implementation of sirius::Density class.
 */

#ifndef __DENSITY_HPP__
#define __DENSITY_HPP__

#include <iomanip>
#include "function3d/field4d.hpp"
#include "function3d/periodic_function.hpp"
#include "k_point/k_point_set.hpp"
#include "mixer/mixer.hpp"
#include "paw_density.hpp"

#if defined(__GPU)
extern "C" void update_density_rg_1_real_gpu(int size__,
                                             double const* psi_rg__,
                                             double wt__,
                                             double* density_rg__);

extern "C" void update_density_rg_1_complex_gpu(int size__,
                                                double_complex const* psi_rg__,
                                                double wt__,
                                                double* density_rg__);

extern "C" void update_density_rg_2_gpu(int                   size__,
                                        double_complex const* psi_rg_up__,
                                        double_complex const* psi_rg_dn__,
                                        double                wt__,
                                        double*               density_x_rg__,
                                        double*               density_y_rg__);

extern "C" void generate_dm_pw_gpu(int           num_atoms__,
                                   int           num_gvec_loc__,
                                   int           num_beta__,
                                   double const* atom_pos__,
                                   int const*    gvx__,
                                   int const*    gvy__,
                                   int const*    gvz__,
                                   double*       phase_factors__,
                                   double const* dm__,
                                   double*       dm_pw__,
                                   int           stream_id__);

extern "C" void sum_q_pw_dm_pw_gpu(int             num_gvec_loc__,
                                   int             nbf__,
                                   double const*   q_pw__,
                                   double const*   dm_pw__,
                                   double const*   sym_weight__,
                                   double_complex* rho_pw__,
                                   int             stream_id__);
#endif

namespace sirius {

/// Generate charge density and magnetization from occupied spinor wave-functions.
/** Let's start from the definition of the complex density matrix:
    \f[
    \rho_{\sigma' \sigma}({\bf r}) =
     \sum_{j{\bf k}} n_{j{\bf k}} \Psi_{j{\bf k}}^{\sigma*}({\bf r}) \Psi_{j{\bf k}}^{\sigma'}({\bf r}) =
     \frac{1}{2} \left( \begin{array}{cc} \rho({\bf r})+m_z({\bf r}) &
            m_x({\bf r})-im_y({\bf r}) \\ m_x({\bf r})+im_y({\bf r}) & \rho({\bf r})-m_z({\bf r}) \end{array} \right)
    \f]
    We notice that the diagonal components of the density matrix are actually real and the off-diagonal components are
    expressed trough two independent functions \f$ m_x({\bf r}) \f$ and \f$ m_y({\bf r}) \f$. Having this in mind we
    will work with a slightly different object, namely a real density matrix, defined as a 1-, 2- or 4-dimensional
    (depending on the number of magnetic components) vector with the following elements:
        - \f$ [ \rho({\bf r}) ] \f$ in case of non-magnetic configuration
        - \f$ [ \rho_{\uparrow \uparrow}({\bf r}), \rho_{\downarrow \downarrow}({\bf r}) ]  =
              [ \frac{\rho({\bf r})+m_z({\bf r})}{2}, \frac{\rho({\bf r})-m_z({\bf r})}{2} ] \f$ in case of collinear
           magnetic configuration
        - \f$ [ \rho_{\uparrow \uparrow}({\bf r}), \rho_{\downarrow \downarrow}({\bf r}),
                2 \Re \rho_{\uparrow \downarrow}({\bf r}), -2 \Im \rho_{\uparrow \downarrow}({\bf r}) ] =
              [ \frac{\rho({\bf r})+m_z({\bf r})}{2}, \frac{\rho({\bf r})-m_z({\bf r})}{2},
                m_x({\bf r}),  m_y({\bf r}) ] \f$ in the general case of non-collinear magnetic configuration

    At this point it is straightforward to compute the density and magnetization in the interstitial
    (see Density::add_k_point_contribution_rg()). The muffin-tin part of the density and magnetization is obtained
    in a slighlty more complicated way. Recall the expansion of spinor wave-functions inside the muffin-tin
    \f$ \alpha \f$:
    \f[
    \Psi_{j{\bf k}}^{\sigma}({\bf r}) = \sum_{\xi}^{N_{\xi}^{\alpha}} {S_{\xi}^{\sigma j {\bf k},\alpha}}
    f_{\ell_{\xi} \lambda_{\xi}}^{\alpha}(r)Y_{\ell_{\xi}m_{\xi}}(\hat {\bf r})
    \f]
    which we insert into expression for the complex density matrix:
    \f[
    \rho_{\sigma' \sigma}({\bf r}) = \sum_{j{\bf k}} n_{j{\bf k}} \sum_{\xi}^{N_{\xi}^{\alpha}}
        S_{\xi}^{\sigma j {\bf k},\alpha*} f_{\ell_{\xi} \lambda_{\xi}}^{\alpha}(r)
        Y_{\ell_{\xi}m_{\xi}}^{*}(\hat {\bf r}) \sum_{\xi'}^{N_{\xi'}^{\alpha}} S_{\xi'}^{\sigma' j{\bf k},\alpha}
        f_{\ell_{\xi'} \lambda_{\xi'}}^{\alpha}(r)Y_{\ell_{\xi'}m_{\xi'}}(\hat {\bf r})
    \f]
    First, we eliminate a sum over bands and k-points by forming an auxiliary density tensor:
    \f[
    D_{\xi \sigma, \xi' \sigma'}^{\alpha} = \sum_{j{\bf k}} n_{j{\bf k}} S_{\xi}^{\sigma j {\bf k},\alpha*}
      S_{\xi'}^{\sigma' j {\bf k},\alpha}
    \f]
    The expression for complex density matrix simplifies to:
    \f[
    \rho_{\sigma' \sigma}({\bf r}) =  \sum_{\xi \xi'} D_{\xi \sigma, \xi' \sigma'}^{\alpha}
        f_{\ell_{\xi} \lambda_{\xi}}^{\alpha}(r)Y_{\ell_{\xi}m_{\xi}}^{*}(\hat {\bf r})
        f_{\ell_{\xi'} \lambda_{\xi'}}^{\alpha}(r)Y_{\ell_{\xi'}m_{\xi'}}(\hat {\bf r})
    \f]
    Now we can switch to the real density matrix and write its' expansion in real spherical harmonics. Let's take
    non-magnetic case as an example:
    \f[
    \rho({\bf r}) = \sum_{\xi \xi'} D_{\xi \xi'}^{\alpha}
        f_{\ell_{\xi} \lambda_{\xi}}^{\alpha}(r)Y_{\ell_{\xi}m_{\xi}}^{*}(\hat {\bf r})
        f_{\ell_{\xi'} \lambda_{\xi'}}^{\alpha}(r)Y_{\ell_{\xi'}m_{\xi'}}(\hat {\bf r}) =
        \sum_{\ell_3 m_3} \rho_{\ell_3 m_3}^{\alpha}(r) R_{\ell_3 m_3}(\hat {\bf r})
    \f]
    where
    \f[
    \rho_{\ell_3 m_3}^{\alpha}(r) = \sum_{\xi \xi'} D_{\xi \xi'}^{\alpha} f_{\ell_{\xi} \lambda_{\xi}}^{\alpha}(r)
        f_{\ell_{\xi'} \lambda_{\xi'}}^{\alpha}(r) \langle Y_{\ell_{\xi}m_{\xi}} | R_{\ell_3 m_3} |
          Y_{\ell_{\xi'}m_{\xi'}} \rangle
    \f]
    We are almost done. Now it is time to switch to the full index notation
    \f$ \xi \rightarrow \{ \ell \lambda m \} \f$ and sum over \a m and \a m' indices:
    \f[
    \rho_{\ell_3 m_3}^{\alpha}(r) = \sum_{\ell \lambda, \ell' \lambda'} f_{\ell \lambda}^{\alpha}(r)
       f_{\ell' \lambda'}^{\alpha}(r) d_{\ell \lambda, \ell' \lambda', \ell_3 m_3}^{\alpha}
    \f]
    where
    \f[
    d_{\ell \lambda, \ell' \lambda', \ell_3 m_3}^{\alpha} =
        \sum_{mm'} D_{\ell \lambda m, \ell' \lambda' m'}^{\alpha}
        \langle Y_{\ell m} | R_{\ell_3 m_3} | Y_{\ell' m'} \rangle
    \f]
    This is our final answer: radial components of density and magnetization are expressed as a linear combination of
    quadratic forms in radial functions.

    \note density and potential are allocated as global function because it's easier to load and save them.
    \note In case of full-potential calculation valence + core electron charge density is computed.
    \note In tcase of pseudopotential valence charge density is computed.
 */
class Density : public Field4D
{
  private:
    /// Alias to ctx_.unit_cell()
    Unit_cell& unit_cell_;

    /// Density matrix for all atoms.
    /** This is a global matrix, meaning that each MPI rank holds the full copy. This simplifies the symmetrization. */
    sddk::mdarray<double_complex, 4> density_matrix_;

    /// Local fraction of atoms with PAW correction.
    paw_density paw_density_;

    /// Density and magnetization on the coarse FFT mesh.
    /** Coarse FFT grid is enough to generate density and magnetization from the wave-functions. The components
        of the <tt>rho_mag_coarse</tt> vector have the following order:
        \f$ \{\rho({\bf r}), m_z({\bf r}), m_x({\bf r}), m_y({\bf r}) \} \f$.
     */
    std::array<std::unique_ptr<Smooth_periodic_function<double>>, 4> rho_mag_coarse_;

    /// Pointer to pseudo core charge density
    /** In the case of pseudopotential we need to know the non-linear core correction to the
        exchange-correlation energy which is introduced trough the pseudo core density:
        \f$ E_{xc}[\rho_{val} + \rho_{core}] \f$. The 'pseudo' reflects the fact that
        this density integrated does not reproduce the total number of core elctrons.
     */
    std::unique_ptr<Smooth_periodic_function<double>> rho_pseudo_core_{nullptr};

    /// Non-zero Gaunt coefficients.
    std::unique_ptr<Gaunt_coefficients<double_complex>> gaunt_coefs_{nullptr};

    /// Fast mapping between composite lm index and corresponding orbital quantum number.
    std::vector<int> l_by_lm_;

    // TODO: add mixing of LDA+U occupancy matrix.
    /// Density mixer.
    /** Mix the following objects: density, x-,y-,z-components of magnetisation, density matrix and
        PAW density of atoms. */
    std::unique_ptr<mixer::Mixer<Periodic_function<double>, Periodic_function<double>, Periodic_function<double>,
                                 Periodic_function<double>, sddk::mdarray<double_complex, 4>, paw_density>> mixer_;

    /// Generate atomic densities in the case of PAW.
    void generate_paw_atom_density(int iapaw__);

    /// Initialize PAW density matrix.
    void init_density_matrix_for_paw();

    /// Reduce complex density matrix over magnetic quantum numbers
    /** The following operation is performed:
        \f[
            n_{\ell \lambda, \ell' \lambda', \ell_3 m_3}^{\alpha} =
                \sum_{mm'} D_{\ell \lambda m, \ell' \lambda' m'}^{\alpha}
                \langle Y_{\ell m} | R_{\ell_3 m_3} | Y_{\ell' m'} \rangle
        \f]
     */
    template <int num_mag_dims>
    void reduce_density_matrix(Atom_type const&                          atom_type__,
                               int                                       ia__,
                               mdarray<double_complex, 4> const&         zdens__,
                               Gaunt_coefficients<double_complex> const& gaunt_coeffs__,
                               mdarray<double, 3>&                       mt_density_matrix__);

    /// Add k-point contribution to the density matrix in the canonical form.
    /** In case of full-potential LAPW complex density matrix has the following expression:
        \f[
            d_{\xi \sigma, \xi' \sigma'}^{\alpha} = \sum_{j{\bf k}} n_{j{\bf k}}
                S_{\xi}^{\sigma j {\bf k},\alpha*} S_{\xi'}^{\sigma' j {\bf k},\alpha}
        \f]

        where \f$ S_{\xi}^{\sigma j {\bf k},\alpha} \f$ are the expansion coefficients of
        spinor wave functions inside muffin-tin spheres.

        In case of LDA+U the occupation matrix is also computed. It has the following expression:
        \f[
            n_{\ell,mm'}^{\sigma \sigma'} = \sum_{i {\bf k}}^{occ} \int_{0}^{R_{MT}} r^2 dr
                      \Psi_{\ell m}^{i{\bf k}\sigma *}({\bf r}) \Psi_{\ell m'}^{i{\bf k}\sigma'}({\bf r})
        \f]

        In case of ultrasoft pseudopotential the following density matrix has to be computed for each atom:
        \f[
             d_{\xi \xi'}^{\alpha} = \langle \beta_{\xi}^{\alpha} | \hat N | \beta_{\xi'}^{\alpha} \rangle =
               \sum_{j {\bf k}} \langle \beta_{\xi}^{\alpha} | \Psi_{j{\bf k}} \rangle n_{j{\bf k}}
               \langle \Psi_{j{\bf k}} | \beta_{\xi'}^{\alpha} \rangle
        \f]
        Here \f$ \hat N = \sum_{j{\bf k}} | \Psi_{j{\bf k}} \rangle n_{j{\bf k}} \langle \Psi_{j{\bf k}} | \f$ is
        the occupancy operator written in spectral representation.
     */
    template <typename T>
    void add_k_point_contribution_dm(K_point* kp__, mdarray<double_complex, 4>& density_matrix__);

    /// Add k-point contribution to the density and magnetization defined on the regular FFT grid.
    void add_k_point_contribution_rg(K_point* kp__);

    /// Generate valence density in the muffin-tins
    void generate_valence_mt();

    /// Generate charge density of core states
    void generate_core_charge_density()
    {
        PROFILE("sirius::Density::generate_core_charge_density");

        for (int icloc = 0; icloc < unit_cell_.spl_num_atom_symmetry_classes().local_size(); icloc++) {
            int ic = unit_cell_.spl_num_atom_symmetry_classes(icloc);
            unit_cell_.atom_symmetry_class(ic).generate_core_charge_density(ctx_.core_relativity());
        }

        for (int ic = 0; ic < unit_cell_.num_atom_symmetry_classes(); ic++) {
            int rank = unit_cell_.spl_num_atom_symmetry_classes().local_rank(ic);
            unit_cell_.atom_symmetry_class(ic).sync_core_charge_density(ctx_.comm(), rank);
        }
    }

    void generate_pseudo_core_charge_density()
    {
        PROFILE("sirius::Density::generate_pseudo_core_charge_density");

        auto v = ctx_.make_periodic_function<index_domain_t::local>([&](int iat, double g)
        {
            if (this->ctx_.unit_cell().atom_type(iat).ps_core_charge_density().empty()) {
                return 0.0;
            } else {
                return ctx_.ps_core_ri().value<int>(iat, g);
            }
        });
        std::copy(v.begin(), v.end(), &rho_pseudo_core_->f_pw_local(0));
        rho_pseudo_core_->fft_transform(1);
    }

  public:
    /// Constructor
    Density(Simulation_context& ctx__);

    /// Update internal parameters after a change of lattice vectors or atomic coordinates.
    void update();

    /// Find the total leakage of the core states out of the muffin-tins
    double core_leakage() const;

    /// Generate initial charge density and magnetization
    void initial_density();

    void initial_density_pseudo();

    void initial_density_full_pot();

    void normalize();

    /// Check total density for the correct number of electrons.
    bool check_num_electrons() const;

    /// Generate full charge density (valence + core) and magnetization from the wave functions.
    /** This function calls generate_valence() and then in case of full-potential LAPW method adds a core density
        to get the full charge density of the system. Density is generated in spectral representation, i.e.
        plane-wave coefficients in the interstitial and spherical harmonic components in the muffin-tins.
     */
    void generate(K_point_set const& ks__, bool add_core__, bool transform_to_rg__);// TODO: remove in future

    void generate(K_point_set const& ks__, bool symmetrize__, bool add_core__, bool transform_to_rg__);

    /// Generate valence charge density and magnetization from the wave functions.
    /** The interstitial density is generated on the coarse FFT grid and then transformed to the PW domain.
        After symmetrization and mixing and before the generation of the XC potential density is transformted to the
        real-space domain and checked for the number of electrons.
     */
    void generate_valence(K_point_set const& ks__);

    /// Add augmentation charge Q(r).
    /** Restore valence density by adding the Q-operator constribution.
        The following term is added to the valence density, generated by the pseudo wave-functions:
        \f[
            \tilde \rho({\bf G}) = \sum_{\alpha} \sum_{\xi \xi'} d_{\xi \xi'}^{\alpha} Q_{\xi' \xi}^{\alpha}({\bf G})
        \f]
        Plane-wave coefficients of the Q-operator for a given atom \f$ \alpha \f$ can be obtained from the
        corresponding coefficients of the Q-operator for a given atom \a type A:
        \f[
             Q_{\xi' \xi}^{\alpha(A)}({\bf G}) = e^{-i{\bf G}\tau_{\alpha(A)}} Q_{\xi' \xi}^{A}({\bf G})
        \f]
        We use this property to split the sum over atoms into sum over atom types and inner sum over atoms of the
        same type:
        \f[
             \tilde \rho({\bf G}) = \sum_{A} \sum_{\xi \xi'} Q_{\xi' \xi}^{A}({\bf G}) \sum_{\alpha(A)}
                d_{\xi \xi'}^{\alpha(A)} e^{-i{\bf G}\tau_{\alpha(A)}} =
                \sum_{A} \sum_{\xi \xi'} Q_{\xi' \xi}^{A}({\bf G}) d_{\xi \xi'}^{A}({\bf G})
        \f]
        where
        \f[
            d_{\xi \xi'}^{A}({\bf G}) = \sum_{\alpha(A)} d_{\xi \xi'}^{\alpha(A)} e^{-i{\bf G}\tau_{\alpha(A)}}
        \f]
     */
    void augment();

    /// Generate augmentation charge density.
    mdarray<double_complex, 2> generate_rho_aug();

    /// Check density at MT boundary
    void check_density_continuity_at_mt()
    {
//    // generate plane-wave coefficients of the potential in the interstitial region
//    ctx_.fft().input(&rho_->f_it<global>(0));
//    ctx_.fft().transform(-1);
//    ctx_.fft().output(ctx_.num_gvec(), ctx_.fft_index(), &rho_->f_pw(0));
//
//    SHT sht(ctx_.lmax_rho());
//
//    double diff = 0.0;
//    for (int ia = 0; ia < ctx_.num_atoms(); ia++)
//    {
//        for (int itp = 0; itp < sht.num_points(); itp++)
//        {
//            double vc[3];
//            for (int x = 0; x < 3; x++) vc[x] = sht.coord(x, itp) * ctx_.atom(ia)->mt_radius();
//
//            double val_it = 0.0;
//            for (int ig = 0; ig < ctx_.num_gvec(); ig++)
//            {
//                double vgc[3];
//                ctx_.get_coordinates<cartesian, reciprocal>(ctx_.gvec(ig), vgc);
//                val_it += real(rho_->f_pw(ig) * exp(double_complex(0.0, Utils::scalar_product(vc, vgc))));
//            }
//
//            double val_mt = 0.0;
//            for (int lm = 0; lm < ctx_.lmmax_rho(); lm++)
//                val_mt += rho_->f_rlm(lm, ctx_.atom(ia)->num_mt_points() - 1, ia) * sht.rlm_backward(lm, itp);
//
//            diff += fabs(val_it - val_mt);
//        }
//    }
//    std::printf("Total and average charge difference at MT boundary : %.12f %.12f\n", diff, diff / ctx_.num_atoms() / sht.num_points());

    }

    void save()
    {
        rho().hdf5_write(storage_file_name, "density");
        for (int j = 0; j < ctx_.num_mag_dims(); j++) {
            std::stringstream s;
            s << "magnetization/" << j;
            magnetization(j).hdf5_write(storage_file_name, s.str());
        }
        ctx_.comm().barrier();
    }

    void load()
    {
        HDF5_tree fin(storage_file_name, hdf5_access_t::read_only);

        int ngv;
        fin.read("/parameters/num_gvec", &ngv, 1);
        if (ngv != ctx_.gvec().num_gvec()) {
            TERMINATE("wrong number of G-vectors");
        }
        mdarray<int, 2> gv(3, ngv);
        fin.read("/parameters/gvec", gv);

        rho().hdf5_read(fin["density"], gv);
        rho().fft_transform(1);
        for (int j = 0; j < ctx_.num_mag_dims(); j++) {
            magnetization(j).hdf5_read(fin["magnetization"][j], gv);
            magnetization(j).fft_transform(1);
        }
    }

    void save_to_xsf()
    {
        //== FILE* fout = fopen("unit_cell.xsf", "w");
        //== fprintf(fout, "CRYSTAL\n");
        //== fprintf(fout, "PRIMVEC\n");
        //== auto& lv = unit_cell_.lattice_vectors();
        //== for (int i = 0; i < 3; i++)
        //== {
        //==     fprintf(fout, "%18.12f %18.12f %18.12f\n", lv(0, i), lv(1, i), lv(2, i));
        //== }
        //== fprintf(fout, "CONVVEC\n");
        //== for (int i = 0; i < 3; i++)
        //== {
        //==     fprintf(fout, "%18.12f %18.12f %18.12f\n", lv(0, i), lv(1, i), lv(2, i));
        //== }
        //== fprintf(fout, "PRIMCOORD\n");
        //== fprintf(fout, "%i 1\n", unit_cell_.num_atoms());
        //== for (int ia = 0; ia < unit_cell_.num_atoms(); ia++)
        //== {
        //==     auto pos = unit_cell_.get_cartesian_coordinates(unit_cell_.atom(ia).position());
        //==     fprintf(fout, "%i %18.12f %18.12f %18.12f\n", unit_cell_.atom(ia).zn(), pos[0], pos[1], pos[2]);
        //== }
        //== fclose(fout);
    }

    void save_to_ted()
    {

        //== void write_periodic_function()
        //== {
        //==     //== mdarray<double, 3> vloc_3d_map(&vloc_it[0], fft_->size(0), fft_->size(1), fft_->size(2));
        //==     //== int nx = fft_->size(0);
        //==     //== int ny = fft_->size(1);
        //==     //== int nz = fft_->size(2);

        //==     //== auto p = parameters_.unit_cell()->unit_cell_parameters();

        //==     //== FILE* fout = fopen("potential.ted", "w");
        //==     //== fprintf(fout, "%s\n", parameters_.unit_cell()->chemical_formula().c_str());
        //==     //== fprintf(fout, "%16.10f %16.10f %16.10f  %16.10f %16.10f %16.10f\n", p.a, p.b, p.c, p.alpha, p.beta, p.gamma);
        //==     //== fprintf(fout, "%i %i %i\n", nx + 1, ny + 1, nz + 1);
        //==     //== for (int i0 = 0; i0 <= nx; i0++)
        //==     //== {
        //==     //==     for (int i1 = 0; i1 <= ny; i1++)
        //==     //==     {
        //==     //==         for (int i2 = 0; i2 <= nz; i2++)
        //==     //==         {
        //==     //==             fprintf(fout, "%14.8f\n", vloc_3d_map(i0 % nx, i1 % ny, i2 % nz));
        //==     //==         }
        //==     //==     }
        //==     //== }
        //==     //== fclose(fout);
        //== }
    }

    void save_to_xdmf()
    {
        //== mdarray<double, 3> rho_grid(&rho_->f_it<global>(0), fft_->size(0), fft_->size(1), fft_->size(2));
        //== mdarray<double, 4> pos_grid(3, fft_->size(0), fft_->size(1), fft_->size(2));

        //== mdarray<double, 4> mag_grid(3, fft_->size(0), fft_->size(1), fft_->size(2));
        //== mag_grid.zero();

        //== // loop over 3D array (real space)
        //== for (int j0 = 0; j0 < fft_->size(0); j0++)
        //== {
        //==     for (int j1 = 0; j1 < fft_->size(1); j1++)
        //==     {
        //==         for (int j2 = 0; j2 < fft_->size(2); j2++)
        //==         {
        //==             int ir = static_cast<int>(j0 + j1 * fft_->size(0) + j2 * fft_->size(0) * fft_->size(1));
        //==             // get real space fractional coordinate
        //==             double frv[] = {double(j0) / fft_->size(0),
        //==                             double(j1) / fft_->size(1),
        //==                             double(j2) / fft_->size(2)};
        //==             vector3d<double> rv = ctx_.unit_cell()->get_cartesian_coordinates(vector3d<double>(frv));
        //==             for (int x = 0; x < 3; x++) pos_grid(x, j0, j1, j2) = rv[x];
        //==             if (ctx_.num_mag_dims() == 1) mag_grid(2, j0, j1, j2) = magnetization_[0]->f_it<global>(ir);
        //==             if (ctx_.num_mag_dims() == 3)
        //==             {
        //==                 mag_grid(0, j0, j1, j2) = magnetization_[1]->f_it<global>(ir);
        //==                 mag_grid(1, j0, j1, j2) = magnetization_[2]->f_it<global>(ir);
        //==             }
        //==         }
        //==     }
        //== }

        //== HDF5_tree h5_rho("rho.hdf5", true);
        //== h5_rho.write("rho", rho_grid);
        //== h5_rho.write("pos", pos_grid);
        //== h5_rho.write("mag", mag_grid);

        //== FILE* fout = fopen("rho.xdmf", "w");
        //== //== fprintf(fout, "<?xml version=\"1.0\" ?>\n"
        //== //==               "<!DOCTYPE Xdmf SYSTEM \"Xdmf.dtd\">\n"
        //== //==               "<Xdmf>\n"
        //== //==               "  <Domain Name=\"name1\">\n"
        //== //==               "    <Grid Name=\"fft_fine_grid\" Collection=\"Unknown\">\n"
        //== //==               "      <Topology TopologyType=\"3DSMesh\" NumberOfElements=\" %i %i %i \"/>\n"
        //== //==               "      <Geometry GeometryType=\"XYZ\">\n"
        //== //==               "        <DataItem Dimensions=\"%i %i %i 3\" NumberType=\"Float\" Precision=\"8\" Format=\"HDF\">rho.hdf5:/pos</DataItem>\n"
        //== //==               "      </Geometry>\n"
        //== //==               "      <Attribute\n"
        //== //==               "           AttributeType=\"Scalar\"\n"
        //== //==               "           Center=\"Node\"\n"
        //== //==               "           Name=\"rho\">\n"
        //== //==               "          <DataItem\n"
        //== //==               "             NumberType=\"Float\"\n"
        //== //==               "             Precision=\"8\"\n"
        //== //==               "             Dimensions=\"%i %i %i\"\n"
        //== //==               "             Format=\"HDF\">\n"
        //== //==               "             rho.hdf5:/rho\n"
        //== //==               "          </DataItem>\n"
        //== //==               "        </Attribute>\n"
        //== //==               "    </Grid>\n"
        //== //==               "  </Domain>\n"
        //== //==               "</Xdmf>\n", fft_->size(0), fft_->size(1), fft_->size(2), fft_->size(0), fft_->size(1), fft_->size(2), fft_->size(0), fft_->size(1), fft_->size(2));
        //== fprintf(fout, "<?xml version=\"1.0\" ?>\n"
        //==               "<!DOCTYPE Xdmf SYSTEM \"Xdmf.dtd\">\n"
        //==               "<Xdmf>\n"
        //==               "  <Domain Name=\"name1\">\n"
        //==               "    <Grid Name=\"fft_fine_grid\" Collection=\"Unknown\">\n"
        //==               "      <Topology TopologyType=\"3DSMesh\" NumberOfElements=\" %i %i %i \"/>\n"
        //==               "      <Geometry GeometryType=\"XYZ\">\n"
        //==               "        <DataItem Dimensions=\"%i %i %i 3\" NumberType=\"Float\" Precision=\"8\" Format=\"HDF\">rho.hdf5:/pos</DataItem>\n"
        //==               "      </Geometry>\n"
        //==               "      <Attribute\n"
        //==               "           AttributeType=\"Vector\"\n"
        //==               "           Center=\"Node\"\n"
        //==               "           Name=\"mag\">\n"
        //==               "          <DataItem\n"
        //==               "             NumberType=\"Float\"\n"
        //==               "             Precision=\"8\"\n"
        //==               "             Dimensions=\"%i %i %i 3\"\n"
        //==               "             Format=\"HDF\">\n"
        //==               "             rho.hdf5:/mag\n"
        //==               "          </DataItem>\n"
        //==               "        </Attribute>\n"
        //==               "    </Grid>\n"
        //==               "  </Domain>\n"
        //==               "</Xdmf>\n", fft_->size(0), fft_->size(1), fft_->size(2), fft_->size(0), fft_->size(1), fft_->size(2), fft_->size(0), fft_->size(1), fft_->size(2));
        //== fclose(fout);
    }

    /// Return core leakage for a specific atom symmetry class
    inline double core_leakage(int ic) const
    {
        return unit_cell_.atom_symmetry_class(ic).core_leakage();
    }

    /// Return charge density (scalar functions).
    inline Periodic_function<double>& rho()
    {
        return const_cast<Periodic_function<double>&>(static_cast<Density const&>(*this).rho());
    }

    /// Return const reference to charge density (scalar functions).
    inline Periodic_function<double> const& rho() const
    {
        return this->scalar();
    }

    inline Smooth_periodic_function<double>& rho_pseudo_core()
    {
        return *rho_pseudo_core_;
    }

    inline Smooth_periodic_function<double> const& rho_pseudo_core() const
    {
        return *rho_pseudo_core_;
    }

    inline Periodic_function<double>& magnetization(int i)
    {
        return this->vector(i);
    }

    inline Periodic_function<double> const& magnetization(int i) const
    {
        return this->vector(i);
    }

    Spheric_function<function_domain_t::spectral, double> const& density_mt(int ialoc) const
    {
        return rho().f_mt(ialoc);
    }

    /// Generate \f$ n_1 \f$  and \f$ \tilde{n}_1 \f$ in lm components.
    void generate_paw_loc_density();

    /// Return list of pointers to all-electron PAW density function for a given local index of atom with PAW potential.
    std::vector<Spheric_function<function_domain_t::spectral, double> const*> paw_ae_density(int idx__) const
    {
        std::vector<Spheric_function<function_domain_t::spectral, double> const*> result(ctx_.num_mag_dims() + 1);
        for (int j = 0; j < ctx_.num_mag_dims() + 1; j++) {
            result[j] = &paw_density_.ae_density(j, idx__);
        }
        return result;
    }

    /// Return list of pointers to pseudo PAW density function for a given local index of atom with PAW potential.
    std::vector<Spheric_function<function_domain_t::spectral, double> const*> paw_ps_density(int idx__) const
    {
        std::vector<Spheric_function<function_domain_t::spectral, double> const*> result(ctx_.num_mag_dims() + 1);
        for (int j = 0; j < ctx_.num_mag_dims() + 1; j++) {
            result[j] = &paw_density_.ps_density(j, idx__);
        }
        return result;
    }

    void mixer_input();

    void mixer_output();

    /// Initialize density mixer.
    void mixer_init(Mixer_input mixer_cfg__);

    /// Mix new density.
    double mix();

    mdarray<double_complex, 4> const& density_matrix() const
    {
        return density_matrix_;
    }

    mdarray<double_complex, 4>& density_matrix()
    {
        return density_matrix_;
    }

    /// Return density matrix in auxiliary form.
    mdarray<double, 3> density_matrix_aux(int iat__);

    /// Calculate approximate atomic magnetic moments in case of PP-PW.
    mdarray<double, 2>
    compute_atomic_mag_mom() const;

    /// Get total magnetization and also contributions from interstitial and muffin-tin parts.
    /** In case of PP-PW there are no real muffin-tins. Instead, a value of magnetization inside atomic
     *  sphere with some chosen radius is returned.
     */
    std::tuple<std::array<double, 3>, std::array<double, 3>, std::vector<std::array<double, 3>>>
    get_magnetisation() const;

    /// Symmetrize density matrix.
    /** Initially, density matrix is obtained with summation over irreducible BZ:
     *  \f[
     *      \tilde n_{\ell \lambda m \sigma, \ell' \lambda' m' \sigma'}^{\alpha}  =
     *          \sum_{j} \sum_{{\bf k}}^{IBZ} \langle Y_{\ell m} u_{\ell \lambda}^{\alpha}| \Psi_{j{\bf k}}^{\sigma} \rangle w_{\bf k} n_{j{\bf k}}
     *          \langle \Psi_{j{\bf k}}^{\sigma'} | u_{\ell' \lambda'}^{\alpha} Y_{\ell' m'} \rangle
     *  \f]
     *  In order to symmetrize it, the following operation is performed:
     *  \f[
     *      n_{\ell \lambda m \sigma, \ell' \lambda' m' \sigma'}^{\alpha} = \sum_{{\bf P}}
     *          \sum_{j} \sum_{\bf k}^{IBZ} \langle Y_{\ell m} u_{\ell \lambda}^{\alpha}| \Psi_{j{\bf P}{\bf k}}^{\sigma} \rangle w_{\bf k} n_{j{\bf k}}
     *          \langle \Psi_{j{\bf P}{\bf k}}^{\sigma'} | u_{\ell' \lambda'}^{\alpha} Y_{\ell' m'} \rangle
     *  \f]
     *  where \f$ {\bf P} \f$ is the space-group symmetry operation. The inner product between wave-function and
     *  local orbital is transformed as:
     *  \f[
     *      \langle \Psi_{j{\bf P}{\bf k}}^{\sigma} | u_{\ell \lambda}^{\alpha} Y_{\ell m} \rangle =
     *          \int \Psi_{j{\bf P}{\bf k}}^{\sigma *}({\bf r}) u_{\ell \lambda}^{\alpha}(r) Y_{\ell m}(\hat {\bf r}) dr =
     *          \int \Psi_{j{\bf k}}^{\sigma *}({\bf P}^{-1}{\bf r}) u_{\ell \lambda}^{\alpha}(r) Y_{\ell m}(\hat {\bf r}) dr =
     *          \int \Psi_{j{\bf k}}^{\sigma *}({\bf r}) u_{\ell \lambda}^{{\bf P}\alpha}(r) Y_{\ell m}({\bf P} \hat{\bf r}) dr
     *  \f]
     *  Under rotation the spherical harmonic is transformed as:
     *  \f[
     *        Y_{\ell m}({\bf P} \hat{\bf r}) = {\bf P}^{-1}Y_{\ell m}(\hat {\bf r}) = \sum_{m'} D_{m'm}^{\ell}({\bf P}^{-1}) Y_{\ell m'}(\hat {\bf r}) =
     *          \sum_{m'} D_{mm'}^{\ell}({\bf P}) Y_{\ell m'}(\hat {\bf r})
     *  \f]
     *  The inner-product integral is then rewritten as:
     *  \f[
     *      \langle \Psi_{j{\bf P}{\bf k}}^{\sigma} | u_{\ell \lambda}^{\alpha} Y_{\ell m} \rangle  =
     *          \sum_{m'} D_{mm'}^{\ell}({\bf P}) \langle \Psi_{j{\bf k}}^{\sigma} | u_{\ell \lambda}^{{\bf P}\alpha} Y_{\ell m} \rangle
     *  \f]
     *  and the final expression for density matrix gets the following form:
     *  \f[
     *      n_{\ell \lambda m \sigma, \ell' \lambda' m' \sigma'}^{\alpha} = \sum_{{\bf P}}
     *          \sum_{j} \sum_{\bf k}^{IBZ} \sum_{m_1 m_2} D_{mm_1}^{\ell *}({\bf P}) D_{m'm_2}^{\ell'}({\bf P})
     *          \langle Y_{\ell m_1} u_{\ell \lambda}^{{\bf P} \alpha}|
     *          \Psi_{j{\bf k}}^{\sigma} \rangle w_{\bf k} n_{j{\bf k}} \langle \Psi_{j{\bf k}}^{\sigma'} |
     *          u_{\ell' \lambda'}^{{\bf P}\alpha} Y_{\ell' m_2} \rangle = \sum_{{\bf P}}
     *          \sum_{m_1 m_2} D_{mm_1}^{\ell *}({\bf P}) D_{m'm_2}^{\ell'}({\bf P})
     *          \tilde n_{\ell \lambda m_1 \sigma, \ell' \lambda' m_2 \sigma'}^{{\bf P}\alpha}
     *  \f]
     */
    void symmetrize_density_matrix();
<<<<<<< HEAD

    void symmetrize()
    {
        Field4D::symmetrize(&rho(), &magnetization(0), &magnetization(1), &magnetization(2));
    }

    /// Use Kuebler's trick to get rho_up and rho_dn from density and magnetisation.
    inline std::pair<double, double> get_rho_up_dn(double rho__, std::array<double, 3> mag__) const
    {
        if (rho__ < 0.0) {
            return std::make_pair<double, double>(0, 0);
        }

        double mag{0};
        if (ctx_.num_mag_dims() == 1) { /* collinear case */
            mag = mag__[0];
            /* fix numerical noise at high values of magnetization */
            if (std::abs(mag) > rho__) {
                mag = utils::sign(mag) * rho__;
            }
        } else { /* non-collinear case */
            for (int j = 0; j < ctx_.num_mag_dims(); j++) {
                mag += std::pow(mag__[j], 2);
            }
            mag = std::sqrt(mag);
            /* fix numerical noise at high values of magnetization */
            mag = std::min(mag, rho__);
        }

        return std::make_pair<double, double>(0.5 * (rho__ + mag), 0.5 * (rho__ - mag));
    }

=======
>>>>>>> 61288fc8
};

} // namespace sirius

#endif // __DENSITY_HPP__<|MERGE_RESOLUTION|>--- conflicted
+++ resolved
@@ -702,12 +702,6 @@
      *  \f]
      */
     void symmetrize_density_matrix();
-<<<<<<< HEAD
-
-    void symmetrize()
-    {
-        Field4D::symmetrize(&rho(), &magnetization(0), &magnetization(1), &magnetization(2));
-    }
 
     /// Use Kuebler's trick to get rho_up and rho_dn from density and magnetisation.
     inline std::pair<double, double> get_rho_up_dn(double rho__, std::array<double, 3> mag__) const
@@ -734,9 +728,6 @@
 
         return std::make_pair<double, double>(0.5 * (rho__ + mag), 0.5 * (rho__ - mag));
     }
-
-=======
->>>>>>> 61288fc8
 };
 
 } // namespace sirius
