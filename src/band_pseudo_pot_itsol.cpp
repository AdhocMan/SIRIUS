--- conflicted
+++ resolved
@@ -648,8 +648,6 @@
 {
     Timer t("sirius::Band::diag_fv_pseudo_potential_serial_davidson");
 
-    MEMORY_USAGE_INFO();
-
     /* cache kinetic energy */
     std::vector<double> pw_ekin = kp__->get_pw_ekin();
 
@@ -728,7 +726,6 @@
         }
     }
 
-<<<<<<< HEAD
     bool economize_gpu_memory = true;
     matrix<double_complex> kappa;
     if (economize_gpu_memory) kappa = matrix<double_complex>(nullptr, kp__->num_gkvec(), std::max(uc->mt_basis_size(), num_phi) + num_bands);
@@ -737,9 +734,6 @@
     {
         printf("size of kappa array: %f GB\n", 16 * double(kappa.size()) / 1073741824);
     }
-=======
-    MEMORY_USAGE_INFO();
->>>>>>> 850d845d
 
     /* trial basis functions */
     assert(phi.size(0) == psi.size(0));
