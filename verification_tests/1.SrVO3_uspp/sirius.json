{
<<<<<<< HEAD
    "cyclic_block_size" : 16,
    "processing_unit" : "cpu",
    "std_evp_solver_type" : "lapack",
    "gen_evp_solver_type" : "lapack",
    "num_fv_states" : 40,
    "electronic_structure_method" : "ultrasoft_pseudopotential",

    "xc_functionals" : ["XC_LDA_X", "XC_LDA_C_PZ"],
=======
    "control" : {
        "cyclic_block_size" : 16,
        "processing_unit" : "gpu",
        "std_evp_solver_type" : "lapack",
        "gen_evp_solver_type" : "lapack"
    },

    "parameters" : {
        "electronic_structure_method" : "ultrasoft_pseudopotential",

        "num_fv_states" : 40,
        
        "xc_functionals" : ["XC_LDA_X", "XC_LDA_C_PZ"],

        "smearing_width" : 0.025,
        
        "use_symmetry" : 1,
        
        "num_mag_dims" : 0,
        
        "gk_cutoff" : 6.0,
        "pw_cutoff" : 20.00,
        
        "energy_tol" : 1e-8,
        "potential_tol" : 1e-8,
        
        "num_dft_iter" : 100,
        
        "ngridk" : [2,2,2]
    },
>>>>>>> 8c36e2a6

    "iterative_solver" : {
        "energy_tolerance" : 1e-2,
        "residual_tolerance" : 1e-6,
        "num_steps" : 12,
        "subspace_size" : 4,
        "type" : "davidson",
        "converge_by_energy" : 1
    },
<<<<<<< HEAD

    "smearing_width" : 0.025,

    "use_symmetry" : 1,

    "num_mag_dims" : 0,

    "gk_cutoff" : 6.0,
    "pw_cutoff" : 20.00,

    "energy_tol" : 1e-10,

    "num_dft_iter" : 100,

    "ngridk" : [2,2,2],

=======
        
>>>>>>> 8c36e2a6
    "unit_cell" : {

        "lattice_vectors" : [ [1, 0, 0],
                              [0, 1, 0],
                              [0, 0, 1]
                            ],
        "lattice_vectors_scale" : 7.260327248,

        "atom_types" : ["Sr", "V", "O"],

        "atom_files" : {
            "Sr" : "Sr.pz-spn-rrkjus_psl.0.2.3.UPF.json",
            "V"  : "V.pz-spn-rrkjus_psl.0.2.3.UPF.json",
            "O"  : "O.pz-n-rrkjus_psl.0.1.UPF.json"
        },

        "atoms" : {
            "Sr" : [
                [0.5, 0.5, 0.5]
            ],
            "V" : [
                [0, 0, 0, 0, 0, 4]
            ],
            "O" : [
                [0.5, 0.0, 0.0],
                [0.0, 0.5, 0.0],
                [0.0, 0.0, 0.5]
            ]
        }
    },

    "mixer" : {
        "beta" : 0.95,
        "type" : "broyden1",
        "max_history" : 8
    }

}<|MERGE_RESOLUTION|>--- conflicted
+++ resolved
@@ -1,14 +1,4 @@
 {
-<<<<<<< HEAD
-    "cyclic_block_size" : 16,
-    "processing_unit" : "cpu",
-    "std_evp_solver_type" : "lapack",
-    "gen_evp_solver_type" : "lapack",
-    "num_fv_states" : 40,
-    "electronic_structure_method" : "ultrasoft_pseudopotential",
-
-    "xc_functionals" : ["XC_LDA_X", "XC_LDA_C_PZ"],
-=======
     "control" : {
         "cyclic_block_size" : 16,
         "processing_unit" : "gpu",
@@ -20,26 +10,26 @@
         "electronic_structure_method" : "ultrasoft_pseudopotential",
 
         "num_fv_states" : 40,
-        
+
         "xc_functionals" : ["XC_LDA_X", "XC_LDA_C_PZ"],
 
         "smearing_width" : 0.025,
-        
+
         "use_symmetry" : 1,
-        
+
         "num_mag_dims" : 0,
-        
+
         "gk_cutoff" : 6.0,
         "pw_cutoff" : 20.00,
-        
+
         "energy_tol" : 1e-8,
         "potential_tol" : 1e-8,
-        
+
         "num_dft_iter" : 100,
-        
+
         "ngridk" : [2,2,2]
     },
->>>>>>> 8c36e2a6
+
 
     "iterative_solver" : {
         "energy_tolerance" : 1e-2,
@@ -49,26 +39,8 @@
         "type" : "davidson",
         "converge_by_energy" : 1
     },
-<<<<<<< HEAD
 
-    "smearing_width" : 0.025,
 
-    "use_symmetry" : 1,
-
-    "num_mag_dims" : 0,
-
-    "gk_cutoff" : 6.0,
-    "pw_cutoff" : 20.00,
-
-    "energy_tol" : 1e-10,
-
-    "num_dft_iter" : 100,
-
-    "ngridk" : [2,2,2],
-
-=======
-        
->>>>>>> 8c36e2a6
     "unit_cell" : {
 
         "lattice_vectors" : [ [1, 0, 0],
