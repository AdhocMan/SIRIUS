{
  "control" : {
      "cyclic_block_size" : 16,
      "processing_unit" : "cpu",
      "std_evp_solver_type" : "lapack",
      "gen_evp_solver_type" : "lapack"
  },

  "parameters" : {
      "electronic_structure_method" : "ultrasoft_pseudopotential",

      "num_fv_states" : 40,

      "xc_functionals" : ["XC_LDA_X", "XC_LDA_C_PZ"],

      "smearing_width" : 0.025,

      "use_symmetry" : 1,

      "num_mag_dims" : 0,

      "gk_cutoff" : 6.0,
      "pw_cutoff" : 20.00,

      "energy_tol" : 1e-8,
      "potential_tol" : 1e-8,

      "num_dft_iter" : 100,

<<<<<<< HEAD
      "ngridk" : [8,8,8] ,
=======
      "ngridk" : [4,4,4],
>>>>>>> 493407f9

      "reduce_gvec": 0
  },

    "iterative_solver" : {
        "energy_tolerance" : 1e-12,
        "residual_tolerance" : 1e-6,
        "num_steps" : 20,
        "subspace_size" : 4,
        "type" : "davidson",
        "converge_by_energy" : 1
    },


    "unit_cell" : {

            "lattice_vectors" : [ [0, 3.80402, 3.80402],
                                  [3.80402, 0, 3.80402],
                                  [3.80402, 3.80402, 0]
                                ],

            "atom_types" : ["Li", "F"],

            "atom_files" : {
                "Li" : "Li.pz-s-rrkjus_psl.0.2.1.UPF.json",
                "F"  : "F.pz-n-rrkjus_psl.0.1.UPF.json"
            },

            "atoms" : {
                "F" : [
                    [0.5, 0.5, 0.5]
                ],
                "Li" : [
                    [0, 0, 0]
                ]
            }
        },

    "mixer" : {
        "beta" : 0.7,
        "type" : "broyden1",
        "max_history" : 8
    }

}<|MERGE_RESOLUTION|>--- conflicted
+++ resolved
@@ -27,11 +27,7 @@
 
       "num_dft_iter" : 100,
 
-<<<<<<< HEAD
-      "ngridk" : [8,8,8] ,
-=======
       "ngridk" : [4,4,4],
->>>>>>> 493407f9
 
       "reduce_gvec": 0
   },
