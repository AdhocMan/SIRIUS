#include <pybind11/pybind11.h>
#include <pybind11/numpy.h>
#include <sirius.hpp>
#include <pybind11/stl.h>
#include <pybind11/operators.h>
#include <pybind11/complex.h>
#include <iostream>
#include <fstream>
#include <string>
#include <vector>
#include <utility>
#include <memory>
#include <stdexcept>
#include <omp.h>
#include <mpi.h>

#include "utils/json.hpp"
#include "unit_cell/free_atom.hpp"
#include "dft/energy.hpp"
#include "magnetization.hpp"
#include "unit_cell_accessors.hpp"
#include "make_sirius_comm.hpp"

using namespace pybind11::literals;
namespace py = pybind11;
using namespace sirius;
using namespace geometry3d;
using json = nlohmann::json;

using nlohmann::basic_json;

// inspired by: https://github.com/mdcb/python-jsoncpp11/blob/master/extension.cpp
py::object pj_convert(json& node)
{
    switch (node.type()) {
        case json::value_t::null: {
            return py::reinterpret_borrow<py::object>(Py_None);
        }
        case json::value_t::boolean: {
            bool b(node);
            return py::bool_(b);
        }
        case json::value_t::string: {
            std::string s;
            s = static_cast<std::string const&>(node);
            return py::str(s);
        }
        case json::value_t::number_integer: {
            int i(node);
            return py::int_(i);
        }
        case json::value_t::number_unsigned: {
            unsigned int u(node);
            return py::int_(u);
        }
        case json::value_t::number_float: {
            double f(node);
            return py::float_(f);
        }
        case json::value_t::object: {
            py::dict result;
            for (auto it = node.begin(); it != node.end(); ++it) {
                json my_key(it.key());
                result[pj_convert(my_key)] = pj_convert(*it);
            }
            return result;
        }
        case json::value_t::array: {
            py::list result;
            for (auto it = node.begin(); it != node.end(); ++it) {
                result.append(pj_convert(*it));
            }
            return result;
        }
        default: {
            throw std::runtime_error("undefined json value");
            /* make compiler happy */
            return py::reinterpret_borrow<py::object>(Py_None);
        }
    }
}

std::string show_mat(const matrix3d<double>& mat)
{
    std::string str = "[";
    for (int i = 0; i < 2; ++i) {
        str = str + "[" + std::to_string(mat(i, 0)) + "," + std::to_string(mat(i, 1)) + "," +
              std::to_string(mat(i, 2)) + "]" + "\n";
    }
    str = str + "[" + std::to_string(mat(2, 0)) + "," + std::to_string(mat(2, 1)) + "," + std::to_string(mat(2, 2)) +
          "]" + "]";
    return str;
}

template <class T>
std::string show_vec(const vector3d<T>& vec)
{
    std::string str = "[" + std::to_string(vec[0]) + "," + std::to_string(vec[1]) + "," + std::to_string(vec[2]) + "]";
    return str;
}

// forward declaration
void initialize_subspace(DFT_ground_state&, Simulation_context&);
void apply_hamiltonian(Hamiltonian0& H0, K_point& kp, Wave_functions& wf_out, Wave_functions& wf, std::shared_ptr<Wave_functions>& swf);

    /* typedefs */
    template <typename T>
    using matrix_storage_slab = sddk::matrix_storage<T, sddk::matrix_storage_t::slab>;
    using complex_double      = std::complex<double>;

PYBIND11_MODULE(py_sirius, m)
{
    // this is needed to be able to pass MPI_Comm from Python->C++
    if (import_mpi4py() < 0)
        return;
    // MPI_Init/Finalize
    int mpi_init_flag;
    MPI_Initialized(&mpi_init_flag);
    if (mpi_init_flag == true) {
        int rank;
        MPI_Comm_rank(MPI_COMM_WORLD, &rank);
        if (rank == 0)
            std::cout << "loading SIRIUS python module, MPI already initialized"
                      << "\n";
        sirius::initialize(false);
    } else {
        sirius::initialize(true);
        int rank;
        MPI_Comm_rank(MPI_COMM_WORLD, &rank);
        if (rank == 0)
            std::cout << "loading SIRIUS python module, initialize MPI"
                      << "\n";
    }
    auto atexit = py::module::import("atexit");
    atexit.attr("register")(py::cpp_function([]() {
        int mpi_finalized_flag;
        MPI_Finalized(&mpi_finalized_flag);
        if (mpi_finalized_flag == true) {
            sirius::finalize(false);
        } else {
            sirius::finalize(
                /* call MPI_Finalize */
                true,
                /* reset device */
                false,
                /* fftw cleanup */
                false);
        }
    }));

    try {
        py::module::import("numpy");
    } catch (...) {
        return;
    }

    //m.def("timer_print", &utils::timer::print);
    m.def("num_devices", &acc::num_devices);

    py::class_<Parameters_input>(m, "Parameters_input")
        .def(py::init<>())
        .def_readonly("density_tol", &Parameters_input::density_tol_)
        .def_readonly("energy_tol", &Parameters_input::energy_tol_)
        .def_readonly("num_dft_iter", &Parameters_input::num_dft_iter_)
        .def_readonly("shiftk", &Parameters_input::shiftk_)
        .def_readonly("ngridk", &Parameters_input::ngridk_);

    py::class_<Mixer_input>(m, "Mixer_input");

    py::class_<Communicator>(m, "Communicator");

    py::class_<Simulation_context>(m, "Simulation_context")
        .def(py::init<std::string const&>())
        .def(py::init<std::string const&, Communicator const&>(), py::keep_alive<1, 3>())
        .def("initialize", &Simulation_context::initialize)
        .def("num_bands", py::overload_cast<>(&Simulation_context::num_bands, py::const_))
        .def("num_bands", py::overload_cast<int>(&Simulation_context::num_bands))
        .def("max_occupancy", &Simulation_context::max_occupancy)
        .def("num_fv_states", py::overload_cast<>(&Simulation_context::num_fv_states, py::const_))
        .def("num_spins", &Simulation_context::num_spins)
        .def("verbosity", &Simulation_context::verbosity)
        .def("create_storage_file", &Simulation_context::create_storage_file)
        .def("processing_unit", &Simulation_context::processing_unit)
        .def("set_processing_unit", py::overload_cast<device_t>(&Simulation_context::set_processing_unit))
        .def("gvec", &Simulation_context::gvec, py::return_value_policy::reference_internal)
        .def("full_potential", &Simulation_context::full_potential)
        .def("hubbard_correction", &Simulation_context::hubbard_correction)
        //.def("fft", &Simulation_context::fft, py::return_value_policy::reference_internal)
        //.def("fft_coarse", &Simulation_context::fft_coarse, py::return_value_policy::reference_internal)
        .def("unit_cell", py::overload_cast<>(&Simulation_context::unit_cell, py::const_),
             py::return_value_policy::reference)
        .def("pw_cutoff", py::overload_cast<>(&Simulation_context::pw_cutoff, py::const_))
        .def("pw_cutoff", py::overload_cast<double>(&Simulation_context::pw_cutoff))
        .def("gk_cutoff", py::overload_cast<>(&Simulation_context::gk_cutoff, py::const_))
        .def("gk_cutoff", py::overload_cast<double>(&Simulation_context::gk_cutoff))
        .def("aw_cutoff", py::overload_cast<>(&Simulation_context::aw_cutoff, py::const_))
        .def("aw_cutoff", py::overload_cast<double>(&Simulation_context::aw_cutoff))
        .def("parameters_input", py::overload_cast<>(&Simulation_context::parameters_input, py::const_),
             py::return_value_policy::reference)
        .def("num_spin_dims", &Simulation_context::num_spin_dims)
        .def("num_mag_dims", &Simulation_context::num_mag_dims)
        .def("gamma_point", py::overload_cast<bool>(&Simulation_context::gamma_point))
        .def("update", &Simulation_context::update)
        .def("use_symmetry", py::overload_cast<>(&Simulation_context::use_symmetry, py::const_))
        .def("preferred_memory_t", &Simulation_context::preferred_memory_t)
        .def("mixer_input", &Simulation_context::mixer_input)
        .def("comm", [](Simulation_context& obj) { return make_pycomm(obj.comm()); },
             py::return_value_policy::reference_internal)
        .def("comm_k", [](Simulation_context& obj) { return make_pycomm(obj.comm_k()); },
             py::return_value_policy::reference_internal)
        .def("comm_fft", [](Simulation_context& obj) { return make_pycomm(obj.comm_fft()); },
             py::return_value_policy::reference_internal)
        .def("iterative_solver_tolerance", py::overload_cast<double>(&Simulation_context::iterative_solver_tolerance))
        .def("iterative_solver_tolerance", py::overload_cast<>(&Simulation_context::iterative_solver_tolerance, py::const_));

    py::class_<Atom>(m, "Atom")
        .def("position", &Atom::position)
        .def("type_id", &Atom::type_id)
        .def("type", &Atom::type, py::return_value_policy::reference)
        .def_property_readonly("label", [](const Atom& obj) { return obj.type().label(); })
        .def_property_readonly("mass", [](const Atom& obj) { return obj.type().mass(); })
        .def("set_position", [](Atom& obj, const std::vector<double>& pos) {
            if (pos.size() != 3)
                throw std::runtime_error("wrong input");
            obj.set_position({pos[0], pos[1], pos[2]});
        });

    py::class_<Atom_type>(m, "Atom_type")
        .def_property_readonly("augment", [](const Atom_type& atype) { return atype.augment(); })
        .def_property_readonly("mass", &Atom_type::mass)
        .def_property_readonly("num_atoms", [](const Atom_type& atype) { return atype.num_atoms(); });

    py::class_<Unit_cell>(m, "Unit_cell")
        .def("add_atom_type", &Unit_cell::add_atom_type, py::return_value_policy::reference)
        .def("add_atom", py::overload_cast<const std::string, std::vector<double>>(&Unit_cell::add_atom))
        .def("atom", py::overload_cast<int>(&Unit_cell::atom), py::return_value_policy::reference)
        .def("atom_type", py::overload_cast<int>(&Unit_cell::atom_type), py::return_value_policy::reference)
        .def("lattice_vectors", &Unit_cell::lattice_vectors)
        .def(
            "set_lattice_vectors",
            [](Unit_cell& obj, py::buffer l1, py::buffer l2, py::buffer l3) { set_lattice_vectors(obj, l1, l2, l3); },
            "l1"_a, "l2"_a, "l3"_a)
        .def(
            "set_lattice_vectors",
            [](Unit_cell& obj, std::vector<double> l1, std::vector<double> l2, std::vector<double> l3) {
                obj.set_lattice_vectors(vector3d<double>(l1), vector3d<double>(l2), vector3d<double>(l3));
            },
            "l1"_a, "l2"_a, "l3"_a)
        .def("get_symmetry", &Unit_cell::get_symmetry)
        .def_property_readonly("num_electrons", &Unit_cell::num_electrons)
        .def_property_readonly("num_atoms", &Unit_cell::num_atoms)
        .def_property_readonly("num_valence_electrons", &Unit_cell::num_valence_electrons)
        .def_property_readonly("reciprocal_lattice_vectors", &Unit_cell::reciprocal_lattice_vectors)
        .def("generate_radial_functions", &Unit_cell::generate_radial_functions)
        .def_property_readonly("min_mt_radius", &Unit_cell::min_mt_radius)
        .def_property_readonly("max_mt_radius", &Unit_cell::max_mt_radius)
        .def_property_readonly("omega", &Unit_cell::omega)
        .def("print_info", &Unit_cell::print_info);

    py::class_<z_column_descriptor>(m, "z_column_descriptor")
        .def_readwrite("x", &z_column_descriptor::x)
        .def_readwrite("y", &z_column_descriptor::y)
        .def_readwrite("z", &z_column_descriptor::z)
        .def(py::init<int, int, std::vector<int>>());

    py::class_<Gvec>(m, "Gvec")
        .def(py::init<matrix3d<double>, double, bool>())
        .def("num_gvec", &sddk::Gvec::num_gvec)
        .def("count", &sddk::Gvec::count)
        .def("offset", &sddk::Gvec::offset)
        .def("gvec", &sddk::Gvec::gvec)
        .def("gkvec", &sddk::Gvec::gkvec)
        .def("gkvec_cart", &sddk::Gvec::gkvec_cart<index_domain_t::global>)
        .def("num_zcol", &sddk::Gvec::num_zcol)
        .def("gvec_alt",
             [](Gvec& obj, int idx) {
                 vector3d<int> vec(obj.gvec(idx));
                 std::vector<int> retr = {vec[0], vec[1], vec[2]};
                 return retr;
             })
        .def("index_by_gvec",
             [](Gvec& obj, std::vector<int> vec) {
                 vector3d<int> vec3d(vec);
                 return obj.index_by_gvec(vec3d);
             })
        .def("zcol",
             [](Gvec& gvec, int idx) {
                 z_column_descriptor obj(gvec.zcol(idx));
                 py::dict dict("x"_a = obj.x, "y"_a = obj.y, "z"_a = obj.z);
                 return dict;
             })
        .def("index_by_gvec", &Gvec::index_by_gvec);

    py::class_<Gvec_partition>(m, "Gvec_partition")
        .def_property_readonly("gvec", &Gvec_partition::gvec)
        .def_property_readonly("gvec_array", &Gvec_partition::get_gvec);

    py::class_<vector3d<int>>(m, "vector3d_int")
        .def(py::init<std::vector<int>>())
        .def("__call__", [](const vector3d<int>& obj, int x) { return obj[x]; })
        .def("__repr__", [](const vector3d<int>& vec) { return show_vec(vec); })
        .def("__len__", &vector3d<int>::length)
        .def("__array__", [](vector3d<int>& v3d) {
            py::array_t<int> x(3);
            auto r = x.mutable_unchecked<1>();
            r(0)   = v3d[0];
            r(1)   = v3d[1];
            r(2)   = v3d[2];
            return x;
        });

    py::class_<vector3d<double>>(m, "vector3d_double")
        .def(py::init<std::vector<double>>())
        .def("__call__", [](const vector3d<double>& obj, int x) { return obj[x]; })
        .def("__repr__", [](const vector3d<double>& vec) { return show_vec(vec); })
        .def("__array__",
             [](vector3d<double>& v3d) {
                 py::array_t<double> x(3);
                 auto r = x.mutable_unchecked<1>();
                 r(0)   = v3d[0];
                 r(1)   = v3d[1];
                 r(2)   = v3d[2];
                 return x;
             })
        .def("__len__", &vector3d<double>::length)
        .def(py::self - py::self)
        .def(py::self * float())
        .def(py::self + py::self)
        .def(py::init<vector3d<double>>());

    py::class_<matrix3d<double>>(m, "matrix3d")
        .def(py::init<std::vector<std::vector<double>>>())
        .def(py::init<>())
        .def("__call__", [](const matrix3d<double>& obj, int x, int y) { return obj(x, y); })
        .def("__array__",
             [](const matrix3d<double>& mat) {
                 return py::array_t<double>({3, 3}, {3 * sizeof(double), sizeof(double)}, &mat(0, 0));
             },
             py::return_value_policy::reference_internal)
        .def(py::self * py::self)
        .def("__getitem__", [](const matrix3d<double>& obj, int x, int y) { return obj(x, y); })
        .def("__mul__",
             [](const matrix3d<double>& obj, vector3d<double> const& b) {
                 vector3d<double> res = obj * b;
                 return res;
             })
        .def("__repr__", [](const matrix3d<double>& mat) { return show_mat(mat); })
        .def(py::init<matrix3d<double>>())
        .def("det", &matrix3d<double>::det);

    py::class_<Field4D>(m, "Field4D")
<<<<<<< HEAD
        .def(
            "f_pw_local",
            [](py::object& obj, int i) -> py::array_t<complex_double> {
                Field4D& field     = obj.cast<Field4D&>();
                auto& matrix_storage = field.component_raise(i).f_pw_local();
                int nrows            = matrix_storage.size(0);
                /* return underlying data as numpy.ndarray view */
                return py::array_t<complex_double>({nrows}, {1 * sizeof(complex_double)},
                                                   matrix_storage.at(memory_t::host), obj);
            },
            py::keep_alive<0, 1>())
        .def("f_rg",
             [](py::object& obj, int i) -> py::array_t<double> {
                 Field4D& field       = obj.cast<Field4D&>();
                 auto& matrix_storage = field.component_raise(i).f_rg();
                 int nrows            = matrix_storage.size(0);
                 /* return underlying data as numpy.ndarray view */
                 return py::array_t<double>({nrows}, {1 * sizeof(double)},
                                            matrix_storage.at(memory_t::host), obj);
             })
        .def("component", py::overload_cast<int>(&Field4D::component), py::return_value_policy::reference_internal);
=======
        .def(py::init<Simulation_context&, int>())
        .def("symmetrize", py::overload_cast<>(&Field4D::symmetrize));
>>>>>>> c019ae95

    py::class_<Potential, Field4D>(m, "Potential")
        .def(py::init<Simulation_context&>(), py::keep_alive<1, 2>(), "ctx"_a)
        .def("generate", &Potential::generate)
        .def("symmetrize", py::overload_cast<>(&Potential::symmetrize))
        .def("fft_transform", &Potential::fft_transform)
        .def("save", &Potential::save)
        .def("load", &Potential::load)
        .def_property("vxc", py::overload_cast<>(&Potential::xc_potential),
                      py::overload_cast<>(&Potential::xc_potential), py::return_value_policy::reference_internal)
        .def_property("exc", py::overload_cast<>(&Potential::xc_energy_density),
                      py::overload_cast<>(&Potential::xc_energy_density), py::return_value_policy::reference_internal)
        .def_property("vha", py::overload_cast<>(&Potential::hartree_potential),
                      py::overload_cast<>(&Potential::hartree_potential), py::return_value_policy::reference_internal)
        .def_property("vloc", py::overload_cast<>(&Potential::local_potential),
                      py::overload_cast<>(&Potential::local_potential), py::return_value_policy::reference_internal)
        .def("energy_vha", &Potential::energy_vha)
        .def("energy_vxc", &Potential::energy_vxc)
        .def("energy_exc", &Potential::energy_exc)
        .def("PAW_total_energy", &Potential::PAW_total_energy)
        .def("PAW_one_elec_energy", &Potential::PAW_one_elec_energy);

    py::class_<Density, Field4D>(m, "Density")
        .def(py::init<Simulation_context&>(), py::keep_alive<1, 2>(), "ctx"_a)
        .def("initial_density", &Density::initial_density)
        .def("mixer_init", &Density::mixer_init)
        .def("check_num_electrons", &Density::check_num_electrons)
        .def("fft_transform", &Density::fft_transform)
        .def("mix", &Density::mix)
        .def("symmetrize", py::overload_cast<>(&Density::symmetrize))
        .def("symmetrize_density_matrix", &Density::symmetrize_density_matrix)
        .def("generate", py::overload_cast<K_point_set const&, bool, bool>(&Density::generate), "kpointset"_a,
             "add_core"_a = true, "transform_to_rg"_a = false)
        .def("generate_paw_loc_density", &Density::generate_paw_loc_density)
        .def("compute_atomic_mag_mom", &Density::compute_atomic_mag_mom)
        .def("save", &Density::save)
        .def("check_num_electrons", &Density::check_num_electrons)
        .def("get_magnetisation", &Density::get_magnetisation)
        .def_property(
            "density_matrix",
            [](py::object& obj) -> py::array_t<complex_double> {
                Density& density = obj.cast<Density&>();
                auto& dm         = density.density_matrix();
                if (dm.at(memory_t::host) == nullptr) {
                    throw std::runtime_error("trying to access null pointer");
                }
                return py::array_t<complex_double, py::array::f_style>({dm.size(0), dm.size(1), dm.size(2), dm.size(3)},
                                                                       dm.at(memory_t::host), obj);
            },
            [](py::object& obj) -> py::array_t<complex_double> {
                Density& density = obj.cast<Density&>();
                auto& dm         = density.density_matrix();
                if (dm.at(memory_t::host) == nullptr) {
                    throw std::runtime_error("trying to access null pointer");
                }
                return py::array_t<complex_double, py::array::f_style>({dm.size(0), dm.size(1), dm.size(2), dm.size(3)},
                                                                       dm.at(memory_t::host), obj);
            }, py::return_value_policy::reference_internal)
        .def("load", &Density::load);

    py::class_<Band>(m, "Band")
        .def(py::init<Simulation_context&>())
        .def("initialize_subspace", (void (Band::*)(K_point_set&, Hamiltonian0&) const) & Band::initialize_subspace)
        .def("solve", &Band::solve, "kset"_a, "hamiltonian"_a, py::arg("precompute")=true);

    py::class_<DFT_ground_state>(m, "DFT_ground_state")
        .def(py::init<K_point_set&>(), py::keep_alive<1, 2>())
        .def("print_info", &DFT_ground_state::print_info)
        .def("initial_state", &DFT_ground_state::initial_state)
        //.def("print_magnetic_moment", &DFT_ground_state::print_magnetic_moment)
        .def("total_energy", &DFT_ground_state::total_energy)
        .def("serialize", [](DFT_ground_state& dft) {
            auto json = dft.serialize();
            return pj_convert(json);
        })
        .def("density", &DFT_ground_state::density, py::return_value_policy::reference)
        .def(
            "find",
            [](DFT_ground_state& dft, double potential_tol, double energy_tol, double initial_tol, int num_dft_iter,
               bool write_state) {
                json js = dft.find(potential_tol, energy_tol, initial_tol, num_dft_iter, write_state);
                return pj_convert(js);
            },
            "potential_tol"_a, "energy_tol"_a, "initial_tol"_a, "num_dft_iter"_a, "write_state"_a)
        .def("check_scf_density",
             [](DFT_ground_state& dft) {
                 json js = dft.check_scf_density();
                 return pj_convert(js);
             })
        .def("k_point_set", &DFT_ground_state::k_point_set, py::return_value_policy::reference_internal)
        .def("potential", &DFT_ground_state::potential, py::return_value_policy::reference_internal)
        .def("forces", &DFT_ground_state::forces, py::return_value_policy::reference_internal)
        .def("stress", &DFT_ground_state::stress, py::return_value_policy::reference_internal)
        .def("update", &DFT_ground_state::update)
        .def("energy_kin_sum_pw", &DFT_ground_state::energy_kin_sum_pw);

    py::class_<K_point>(m, "K_point")
        .def("band_energy", py::overload_cast<int, int>(&K_point::band_energy, py::const_))
        .def_property_readonly("vk", &K_point::vk, py::return_value_policy::copy)
        .def("generate_fv_states", &K_point::generate_fv_states)
        .def("set_band_energy", [](K_point& kpoint, int j, int ispn, double val) { kpoint.band_energy(j, ispn, val); })
        .def("band_energies",
             [](K_point const& kpoint, int ispn) {
                 std::vector<double> energies(kpoint.ctx().num_bands());
                 for (int i = 0; i < kpoint.ctx().num_bands(); ++i) {
                     energies[i] = kpoint.band_energy(i, ispn);
                 }
                 return energies;
             },
             py::return_value_policy::copy)
        .def("band_occupancy",
             [](K_point const& kpoint, int ispn) {
                 std::vector<double> occ(kpoint.ctx().num_bands());
                 for (int i = 0; i < kpoint.ctx().num_bands(); ++i) {
                     occ[i] = kpoint.band_occupancy(i, ispn);
                 }
                 return occ;
             })
        .def("set_band_occupancy",
             [](K_point& kpoint, int ispn, const std::vector<double>& fn) {
                 assert(static_cast<int>(fn.size()) == kpoint.ctx().num_bands());
                 for (size_t i = 0; i < fn.size(); ++i) {
                     kpoint.band_occupancy(i, ispn, fn[i]);
                 }
             },
             "ispn"_a, "fn"_a)
        .def("gkvec_partition", &K_point::gkvec_partition, py::return_value_policy::reference_internal)
        .def("gkvec", &K_point::gkvec, py::return_value_policy::reference_internal)
        .def("fv_states", &K_point::fv_states, py::return_value_policy::reference_internal)
        .def("ctx", &K_point::ctx, py::return_value_policy::reference_internal)
        .def("weight", &K_point::weight)
        .def("spinor_wave_functions", &K_point::spinor_wave_functions, py::return_value_policy::reference_internal);

    py::class_<K_point_set>(m, "K_point_set")
        .def(py::init<Simulation_context&>(), py::keep_alive<1, 2>())
        .def(py::init<Simulation_context&, std::vector<vector3d<double>>>(), py::keep_alive<1, 2>())
        .def(py::init<Simulation_context&, std::initializer_list<std::initializer_list<double>>>(),
             py::keep_alive<1, 2>())
        .def(py::init<Simulation_context&, vector3d<int>, vector3d<int>, bool>(), py::keep_alive<1, 2>())
        .def(py::init<Simulation_context&, std::vector<int>, std::vector<int>, bool>(), py::keep_alive<1, 2>())
        .def("initialize", &K_point_set::initialize, py::arg("counts") = std::vector<int>{})
        .def("ctx", &K_point_set::ctx, py::return_value_policy::reference_internal)
        .def("unit_cell", &K_point_set::unit_cell, py::return_value_policy::reference_internal)
        .def("_num_kpoints", &K_point_set::num_kpoints)
        .def("size", [](K_point_set& ks) -> int { return ks.spl_num_kpoints().local_size(); })
        .def("energy_fermi", &K_point_set::energy_fermi)
        .def("get_band_energies", &K_point_set::get_band_energies)
        .def("find_band_occupancies", &K_point_set::find_band_occupancies)
        .def("band_gap", &K_point_set::band_gap)
        .def("sync_band_energies", &K_point_set::sync_band_energies)
        .def("sync_band_occupancies", &K_point_set::sync_band_occupancies)
        .def("valence_eval_sum", &K_point_set::valence_eval_sum)
        .def("__contains__", [](K_point_set& ks, int i) { return (i >= 0 && i < ks.spl_num_kpoints().local_size()); })
        .def("__getitem__",
             [](K_point_set& ks, int i) -> K_point& {
                 if (i >= ks.spl_num_kpoints().local_size())
                     throw pybind11::index_error("out of bounds");
                 return *ks[ks.spl_num_kpoints(i)];
             },
             py::return_value_policy::reference_internal)
        .def("__len__", [](K_point_set const& ks) { return ks.spl_num_kpoints().local_size(); })
        .def("add_kpoint",
             [](K_point_set& ks, std::vector<double> v, double weight) { ks.add_kpoint(v.data(), weight); })
        .def("add_kpoint", [](K_point_set& ks, vector3d<double>& v, double weight) { ks.add_kpoint(&v[0], weight); });

    py::class_<Hamiltonian0>(m, "Hamiltonian0")
        .def(py::init<Potential&>(), py::keep_alive<1, 2>())
        .def("potential", &Hamiltonian0::potential, py::return_value_policy::reference_internal);

    py::class_<Hamiltonian_k>(m, "Hamiltonian_k")
        .def(py::init<Hamiltonian0&, K_point&>(), py::keep_alive<1, 2>(), py::keep_alive<1,3>());

    py::class_<Stress>(m, "Stress")
        .def(py::init<Simulation_context&, Density&, Potential&, K_point_set&>())
        .def("calc_stress_total", &Stress::calc_stress_total, py::return_value_policy::reference_internal)
        .def("calc_stress_har", &Stress::calc_stress_har, py::return_value_policy::reference_internal)
        .def("calc_stress_ewald", &Stress::calc_stress_ewald, py::return_value_policy::reference_internal)
        .def("calc_stress_xc", &Stress::calc_stress_xc, py::return_value_policy::reference_internal)
        .def("calc_stress_kin", &Stress::calc_stress_kin, py::return_value_policy::reference_internal)
        .def("calc_stress_vloc", &Stress::calc_stress_vloc, py::return_value_policy::reference_internal)
        .def("print_info", &Stress::print_info);

    py::class_<Free_atom>(m, "Free_atom")
        .def(py::init<std::string>())
        .def(py::init<int>())
        .def("ground_state",
             [](Free_atom& atom, double energy_tol, double charge_tol, bool rel) {
                 json js = atom.ground_state(energy_tol, charge_tol, rel);
                 return pj_convert(js);
             })
        .def("radial_grid_points", &Free_atom::radial_grid_points)
        .def("num_atomic_levels", &Free_atom::num_atomic_levels)
        .def("atomic_level",
             [](Free_atom& atom, int idx) {
                 auto level = atom.atomic_level(idx);
                 json js;
                 js["n"]         = level.n;
                 js["l"]         = level.l;
                 js["k"]         = level.k;
                 js["occupancy"] = level.occupancy;
                 js["energy"]    = atom.atomic_level_energy(idx);
                 return pj_convert(js);
             })
        .def("free_atom_electronic_potential", [](Free_atom& atom) { return atom.free_atom_electronic_potential(); })
        .def("free_atom_wave_function", [](Free_atom& atom, int idx) { return atom.free_atom_wave_function(idx); })
        .def("free_atom_wave_function_x", [](Free_atom& atom, int idx) { return atom.free_atom_wave_function_x(idx); })
        .def("free_atom_wave_function_x_deriv",
             [](Free_atom& atom, int idx) { return atom.free_atom_wave_function_x_deriv(idx); })
        .def("free_atom_wave_function_residual",
             [](Free_atom& atom, int idx) { return atom.free_atom_wave_function_residual(idx); });

    py::class_<Force>(m, "Force")
        .def(py::init<Simulation_context&, Density&, Potential&, K_point_set&>())
        .def("calc_forces_total", &Force::calc_forces_total, py::return_value_policy::reference_internal)
        .def_property_readonly("ewald", &Force::forces_ewald)
        .def_property_readonly("hubbard", &Force::forces_hubbard)
        .def_property_readonly("vloc", &Force::forces_vloc)
        .def_property_readonly("nonloc", &Force::forces_nonloc)
        .def_property_readonly("core", &Force::forces_core)
        .def_property_readonly("scf_corr", &Force::forces_scf_corr)
        .def_property_readonly("us", &Force::forces_us)
        .def_property_readonly("total", &Force::forces_total)
        .def("print_info", &Force::print_info);

    py::class_<FFT3D_grid>(m, "FFT3D_grid")
        .def_property_readonly("num_points", py::overload_cast<>(&FFT3D_grid::num_points, py::const_))
        .def_property_readonly("shape", [](const FFT3D_grid& obj) -> std::array<int,3> {
                return {obj[0], obj[1], obj[2]};
            })
        //.def_property_readonly("grid_size", &FFT3D_grid::grid_size) // TODO: is this needed?
        ;

    // TODO: adjust to spfft
    //py::class_<FFT3D, FFT3D_grid>(m, "FFT3D")
    //    .def_property_readonly("comm", &FFT3D::comm)
    //    .def_property_readonly("local_size", &FFT3D::local_size)
    //    ;

    py::class_<matrix_storage_slab<complex_double>>(m, "MatrixStorageSlabC")
        .def("is_remapped", &matrix_storage_slab<complex_double>::is_remapped)
        .def("prime", py::overload_cast<>(&matrix_storage_slab<complex_double>::prime),
             py::return_value_policy::reference_internal);

    py::class_<mdarray<complex_double, 1>>(m, "mdarray1c")
        .def("on_device", &mdarray<complex_double, 1>::on_device)
        .def("copy_to_host", [](mdarray<complex_double, 1>& mdarray) { mdarray.copy_to(memory_t::host); })
        .def("__array__", [](py::object& obj) {
                            mdarray<complex_double, 1>& arr = obj.cast<mdarray<complex_double, 1>&>();
                            int nrows                       = arr.size(0);
                            return py::array_t<complex_double>({nrows},
                                                               {1 * sizeof(complex_double)},
                                                               arr.at(memory_t::host), obj);
                          });

    py::class_<mdarray<double, 1>>(m, "mdarray1r")
        .def("on_device", &mdarray<double, 1>::on_device)
        .def("copy_to_host", [](mdarray<double, 1>& mdarray) { mdarray.copy_to(memory_t::host); })
        .def("__array__", [](py::object& obj) {
                            mdarray<double, 1>& arr = obj.cast<mdarray<double, 1>&>();
                            int nrows                       = arr.size(0);
                            return py::array_t<double>({nrows},
                              {1 * sizeof(double)},
                                                               arr.at(memory_t::host), obj);
                          });

    py::class_<mdarray<complex_double, 2>>(m, "mdarray2c")
        .def("on_device", &mdarray<complex_double, 2>::on_device)
        .def("copy_to_host", [](mdarray<complex_double, 2>& mdarray) { mdarray.copy_to(memory_t::host); })
        .def("__array__", [](py::object& obj) {
            mdarray<complex_double, 2>& arr = obj.cast<mdarray<complex_double, 2>&>();
            int nrows                       = arr.size(0);
            int ncols                       = arr.size(1);
            return py::array_t<complex_double>({nrows, ncols},
                                               {1 * sizeof(complex_double), nrows * sizeof(complex_double)},
                                               arr.at(memory_t::host), obj);
        });

    py::class_<dmatrix<complex_double>, mdarray<complex_double, 2>>(m, "dmatrix");

    py::class_<mdarray<double, 2>>(m, "mdarray2")
        .def("on_device", &mdarray<double, 2>::on_device)
        .def("copy_to_host", [](mdarray<double, 2>& mdarray) { mdarray.copy_to(memory_t::host, 0, mdarray.size(1)); })
        .def("__array__", [](py::object& obj) {
            mdarray<double, 2>& arr = obj.cast<mdarray<double, 2>&>();
            int nrows               = arr.size(0);
            int ncols               = arr.size(1);
            return py::array_t<double>({nrows, ncols}, {1 * sizeof(double), nrows * sizeof(double)},
                                       arr.at(memory_t::host), obj);
        });

    py::enum_<sddk::device_t>(m, "DeviceEnum").value("CPU", sddk::device_t::CPU).value("GPU", sddk::device_t::GPU);

    py::enum_<sddk::memory_t>(m, "MemoryEnum").value("device", memory_t::device).value("host", memory_t::host);

    // use std::shared_ptr as holder type, this required by Hamiltonian.apply_ref, apply_ref_inner
    py::class_<Wave_functions, std::shared_ptr<Wave_functions>>(m, "Wave_functions")
        .def(py::init<Gvec_partition const&, int, memory_t, int>(), "gvecp"_a, "num_wf"_a, "mem"_a, "num_sc"_a)
        .def("num_sc", &Wave_functions::num_sc)
        .def("num_wf", &Wave_functions::num_wf)
        .def("has_mt", &Wave_functions::has_mt)
        .def("zero_pw", &Wave_functions::zero_pw)
        .def("preferred_memory_t", py::overload_cast<>(&Wave_functions::preferred_memory_t, py::const_))
        .def("pw_coeffs",
             [](py::object& obj, int i) -> py::array_t<complex_double> {
                 Wave_functions& wf   = obj.cast<Wave_functions&>();
                 auto& matrix_storage = wf.pw_coeffs(i);
                 int nrows            = matrix_storage.prime().size(0);
                 int ncols            = matrix_storage.prime().size(1);
                 /* return underlying data as numpy.ndarray view */
                 return py::array_t<complex_double>({nrows, ncols},
                                                    {1 * sizeof(complex_double), nrows * sizeof(complex_double)},
                                                    matrix_storage.prime().at(memory_t::host), obj);
             },
             py::keep_alive<0, 1>())
        .def("copy_to_gpu",
             [](Wave_functions& wf) {
                 /* is_on_device -> true if all internal storage is allocated on device */
                 bool is_on_device = true;
                 for (int i = 0; i < wf.num_sc(); ++i) {
                     is_on_device = is_on_device && wf.pw_coeffs(i).prime().on_device();
                 }
                 if (!is_on_device) {
                     for (int ispn = 0; ispn < wf.num_sc(); ispn++) {
                         wf.pw_coeffs(ispn).prime().allocate(memory_t::device);
                     }
                 }
                 for (int ispn = 0; ispn < wf.num_sc(); ispn++) {
                     wf.copy_to(spin_range(ispn), memory_t::device, 0, wf.num_wf());
                 }
             })
        .def("copy_to_cpu",
             [](Wave_functions& wf) {
                 /* is_on_device -> true if all internal storage is allocated on device */
                 bool is_on_device = true;
                 for (int i = 0; i < wf.num_sc(); ++i) {
                     is_on_device = is_on_device && wf.pw_coeffs(i).prime().on_device();
                 }
                 if (!is_on_device) {
                 } else {
                     for (int ispn = 0; ispn < wf.num_sc(); ispn++) {
                         wf.copy_to(spin_range(ispn), memory_t::host, 0, wf.num_wf());
                     }
                 }
             })
        .def("allocated_on_device",
             [](Wave_functions& wf) {
                 bool is_on_device = true;
                 for (int i = 0; i < wf.num_sc(); ++i) {
                     is_on_device = is_on_device && wf.pw_coeffs(i).prime().on_device();
                 }
                 return is_on_device;
             })
        .def("pw_coeffs_obj", py::overload_cast<int>(&Wave_functions::pw_coeffs, py::const_),
             py::return_value_policy::reference_internal);

    py::class_<Smooth_periodic_function<complex_double>>(m, "CSmooth_periodic_function")
        .def("fft", [](Smooth_periodic_function<complex_double>& obj) { return obj.fft_transform(-1); })
        .def("ifft", [](Smooth_periodic_function<complex_double>& obj) { return obj.fft_transform(1); })
        .def_property("pw", py::overload_cast<>(&Smooth_periodic_function<complex_double>::f_pw_local),
                      py::overload_cast<>(&Smooth_periodic_function<complex_double>::f_pw_local),
                      py::return_value_policy::reference_internal)
        .def_property("rg", py::overload_cast<>(&Smooth_periodic_function<complex_double>::f_rg),
                      py::overload_cast<>(&Smooth_periodic_function<complex_double>::f_rg),
                      py::return_value_policy::reference_internal)
        .def_property_readonly("gvec_partition", &Smooth_periodic_function<complex_double>::gvec_partition,
                               py::return_value_policy::reference_internal);

    py::class_<Smooth_periodic_function<double>>(m, "Smooth_periodic_function")
        .def("fft", [](Smooth_periodic_function<double>& obj) { return obj.fft_transform(-1); })
        .def("ifft", [](Smooth_periodic_function<double>& obj) { return obj.fft_transform(1); })
        .def_property("pw", py::overload_cast<>(&Smooth_periodic_function<double>::f_pw_local),
                      py::overload_cast<>(&Smooth_periodic_function<double>::f_pw_local),
                      py::return_value_policy::reference_internal)
        .def_property("rg", py::overload_cast<>(&Smooth_periodic_function<double>::f_rg),
                      py::overload_cast<>(&Smooth_periodic_function<double>::f_rg),
                      py::return_value_policy::reference_internal)
        .def_property_readonly("gvec_partition", &Smooth_periodic_function<double>::gvec_partition,
                               py::return_value_policy::reference_internal);

    py::class_<Periodic_function<double>, Smooth_periodic_function<double>>(m, "RPeriodic_function");

    m.def("ewald_energy", &ewald_energy);
    m.def("set_atom_positions", &set_atom_positions);
    m.def("atom_positions", &atom_positions);
    m.def("energy_bxc", &energy_bxc);
    m.def("omp_set_num_threads", &omp_set_num_threads);
    m.def("omp_get_num_threads", &omp_get_num_threads);
    m.def("make_sirius_comm", &make_sirius_comm);
    m.def("make_pycomm", &make_pycomm);
    m.def("magnetization", &magnetization);
    m.def("sprint_magnetization", &sprint_magnetization);
    m.def("apply_hamiltonian", &apply_hamiltonian, "Hamiltonian0"_a, "kpoint"_a, "wf_out"_a,
          "wf_in"_a, py::arg("swf_out") = nullptr);
    m.def("initialize_subspace", &initialize_subspace);
}

void apply_hamiltonian(Hamiltonian0& H0, K_point& kp, Wave_functions& wf_out, Wave_functions& wf,
                       std::shared_ptr<Wave_functions>& swf)
{
    /////////////////////////////////////////////////////////////
    // // TODO: Hubbard needs manual call to copy to device // //
    /////////////////////////////////////////////////////////////
    int num_wf = wf.num_wf();
    int num_sc = wf.num_sc();
    if (num_wf != wf_out.num_wf() || wf_out.num_sc() != num_sc) {
        throw std::runtime_error("Hamiltonian::apply_ref (python bindings): num_sc or num_wf do not match");
    }
    auto H    = H0(kp);
    auto& ctx = H0.ctx();
#ifdef __GPU
    if (is_device_memory(ctx.preferred_memory_t())) {
        auto& mpd = ctx.mem_pool(memory_t::device);
        for (int ispn = 0; ispn < num_sc; ++ispn) {
            wf_out.pw_coeffs(ispn).allocate(mpd);
            wf.pw_coeffs(ispn).allocate(mpd);
            wf.pw_coeffs(ispn).copy_to(memory_t::device, 0, num_wf);
        }
    }
#endif
    /* apply H to all wave functions */
    int N = 0;
    int n = num_wf;
    for (int ispn_step = 0; ispn_step < ctx.num_spin_dims(); ispn_step++) {
        // sping_range: 2 for non-colinear magnetism, otherwise ispn_step
        auto spin_range = sddk::spin_range((ctx.num_mag_dims() == 3) ? 2 : ispn_step);
        H.apply_h_s<complex_double>(spin_range, N, n, wf, &wf_out, swf.get());
    }
#ifdef __GPU
    if (is_device_memory(ctx.preferred_memory_t())) {
        for (int ispn = 0; ispn < num_sc; ++ispn) {
            wf_out.pw_coeffs(ispn).copy_to(memory_t::host, 0, n);
            if (swf) {
                swf->pw_coeffs(ispn).copy_to(memory_t::host, 0, n);
            }
        }
    }
#endif // __GPU
}


void initialize_subspace(DFT_ground_state& dft_gs, Simulation_context& ctx)
{
    auto& kset = dft_gs.k_point_set();
    Hamiltonian0 H0(dft_gs.potential());
    Band(ctx).initialize_subspace(kset, H0);
}<|MERGE_RESOLUTION|>--- conflicted
+++ resolved
@@ -349,7 +349,6 @@
         .def("det", &matrix3d<double>::det);
 
     py::class_<Field4D>(m, "Field4D")
-<<<<<<< HEAD
         .def(
             "f_pw_local",
             [](py::object& obj, int i) -> py::array_t<complex_double> {
@@ -370,11 +369,9 @@
                  return py::array_t<double>({nrows}, {1 * sizeof(double)},
                                             matrix_storage.at(memory_t::host), obj);
              })
-        .def("component", py::overload_cast<int>(&Field4D::component), py::return_value_policy::reference_internal);
-=======
+        .def("component", py::overload_cast<int>(&Field4D::component), py::return_value_policy::reference_internal)
         .def(py::init<Simulation_context&, int>())
         .def("symmetrize", py::overload_cast<>(&Field4D::symmetrize));
->>>>>>> c019ae95
 
     py::class_<Potential, Field4D>(m, "Potential")
         .def(py::init<Simulation_context&>(), py::keep_alive<1, 2>(), "ctx"_a)
